package me.prettyprint.cassandra.connection;

import java.util.Collections;
import java.util.HashSet;
import java.util.Iterator;
import java.util.Set;
import java.util.concurrent.LinkedBlockingQueue;
import java.util.concurrent.TimeUnit;

import me.prettyprint.cassandra.service.CassandraHost;
import me.prettyprint.cassandra.service.CassandraHostConfigurator;
import me.prettyprint.cassandra.service.ExceptionsTranslator;
import me.prettyprint.hector.api.exceptions.HCassandraInternalException;
import me.prettyprint.hector.api.exceptions.HectorException;
import me.prettyprint.hector.api.exceptions.HectorTransportException;

import org.apache.thrift.transport.TTransportException;
import org.slf4j.Logger;
import org.slf4j.LoggerFactory;

import com.google.common.collect.Sets;

public class CassandraHostRetryService extends BackgroundCassandraHostService {

  private static Logger log = LoggerFactory.getLogger(CassandraHostRetryService.class);

  public static final int DEF_QUEUE_SIZE = -1;
  public static final int DEF_RETRY_DELAY = 10;
  private final LinkedBlockingQueue<CassandraHost> downedHostQueue;
  private final ExceptionsTranslator exceptionsTranslator;

  public CassandraHostRetryService(HConnectionManager connectionManager,
      CassandraHostConfigurator cassandraHostConfigurator) {
    super(connectionManager, cassandraHostConfigurator);
    this.exceptionsTranslator = connectionManager.exceptionsTranslator;
    this.retryDelayInSeconds = cassandraHostConfigurator.getRetryDownedHostsDelayInSeconds();
    downedHostQueue = new LinkedBlockingQueue<CassandraHost>(cassandraHostConfigurator.getRetryDownedHostsQueueSize() < 1 
        ? Integer.MAX_VALUE : cassandraHostConfigurator.getRetryDownedHostsQueueSize());
          
    sf = executor.scheduleWithFixedDelay(new RetryRunner(), this.retryDelayInSeconds,this.retryDelayInSeconds, TimeUnit.SECONDS);

    log.info("Downed Host Retry service started with queue size {} and retry delay {}s",
        cassandraHostConfigurator.getRetryDownedHostsQueueSize(),
        retryDelayInSeconds);
  }

  @Override
  void shutdown() {
    log.info("Downed Host retry shutdown hook called");
    if ( sf != null ) {
      sf.cancel(true);
    }
    if ( executor != null ) {
      executor.shutdownNow();
    }
    log.info("Downed Host retry shutdown complete");
  }

  public void add(CassandraHost cassandraHost) {
    downedHostQueue.add(cassandraHost);
    if ( log.isInfoEnabled() ) {
      log.info("Host detected as down was added to retry queue: {}", cassandraHost.getName());
    }
  }

  public boolean remove(CassandraHost cassandraHost) {
      return downedHostQueue.remove(cassandraHost);
  }
  
  public boolean contains(CassandraHost cassandraHost) {
    return downedHostQueue.contains(cassandraHost);
  }

  public Set<CassandraHost> getDownedHosts() {
    return Collections.unmodifiableSet(new HashSet<CassandraHost>(downedHostQueue));
  }

  @Override
  public void applyRetryDelay() {
    sf.cancel(false);
    executor.schedule(new RetryRunner(), retryDelayInSeconds, TimeUnit.SECONDS);
  }

  public void flushQueue() {
    downedHostQueue.clear();
    log.info("Downed Host retry queue flushed.");
  }



  class RetryRunner implements Runnable {

    @Override
    public void run() {
      if( downedHostQueue.isEmpty()) {
          log.debug("Retry service fired... nothing to do.");
          return;
      }  
<<<<<<< HEAD
      Set<CassandraHost> alreadyTried = Sets.newHashSet();
      Iterator<CassandraHost> iter = downedHostQueue.iterator();
      while( iter.hasNext() ) {
        CassandraHost cassandraHost = iter.next();
        if( cassandraHost == null ) {
          continue;
        }
        if( !alreadyTried.add(cassandraHost) ) {
          iter.remove();
          continue;
        }
        boolean reconnected = verifyConnection(cassandraHost);
        log.info("Downed Host retry status {} with host: {}", reconnected, cassandraHost.getName());
        if ( reconnected ) {
          connectionManager.addCassandraHost(cassandraHost);
          //we can't call iter.remove() based on return value of connectionManager.addCassandraHost, since
          //that returns false if an error occurs, or if the host already exists
          if(connectionManager.getHosts().contains(cassandraHost)) {
            iter.remove();
          }
        }
=======
      Iterator<CassandraHost> iter = downedHostQueue.iterator();
      while( iter.hasNext() ) {
         CassandraHost cassandraHost = iter.next();
         if( cassandraHost == null ) {
           continue;
         }
         boolean reconnected = verifyConnection(cassandraHost);
         log.info("Downed Host retry status {} with host: {}", reconnected, cassandraHost.getName());
         if ( reconnected ) {
           connectionManager.addCassandraHost(cassandraHost);
           //we can't call iter.remove() based on return value of connectionManager.addCassandraHost, since
           //that returns false if an error occurs, or if the host already exists
           if(connectionManager.getHosts().contains(cassandraHost)) {
             iter.remove();
           }
         }
>>>>>>> 072b257a
      }
    }

    private boolean verifyConnection(CassandraHost cassandraHost) {
      if ( cassandraHost == null ) {
        return false;
      }
      boolean found = false;
      HThriftClient client = new HThriftClient(cassandraHost);
      try {
        
        client.open();
        found = client.getCassandra().describe_cluster_name() != null;
        client.close();              
      } catch (HectorTransportException he) {        
        log.warn("Downed {} host still appears to be down: {}", cassandraHost, he.getMessage());
      } catch (Exception ex) {
                
        log.error("Downed Host retry failed attempt to verify CassandraHost", ex);
        
      } 
      return found;
    }

  }

}<|MERGE_RESOLUTION|>--- conflicted
+++ resolved
@@ -96,29 +96,6 @@
           log.debug("Retry service fired... nothing to do.");
           return;
       }  
-<<<<<<< HEAD
-      Set<CassandraHost> alreadyTried = Sets.newHashSet();
-      Iterator<CassandraHost> iter = downedHostQueue.iterator();
-      while( iter.hasNext() ) {
-        CassandraHost cassandraHost = iter.next();
-        if( cassandraHost == null ) {
-          continue;
-        }
-        if( !alreadyTried.add(cassandraHost) ) {
-          iter.remove();
-          continue;
-        }
-        boolean reconnected = verifyConnection(cassandraHost);
-        log.info("Downed Host retry status {} with host: {}", reconnected, cassandraHost.getName());
-        if ( reconnected ) {
-          connectionManager.addCassandraHost(cassandraHost);
-          //we can't call iter.remove() based on return value of connectionManager.addCassandraHost, since
-          //that returns false if an error occurs, or if the host already exists
-          if(connectionManager.getHosts().contains(cassandraHost)) {
-            iter.remove();
-          }
-        }
-=======
       Iterator<CassandraHost> iter = downedHostQueue.iterator();
       while( iter.hasNext() ) {
          CassandraHost cassandraHost = iter.next();
@@ -135,7 +112,6 @@
              iter.remove();
            }
          }
->>>>>>> 072b257a
       }
     }
 
