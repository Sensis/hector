--- conflicted
+++ resolved
@@ -105,22 +105,6 @@
       }  
       Iterator<CassandraHost> iter = downedHostQueue.iterator();
       while( iter.hasNext() ) {
-<<<<<<< HEAD
-        CassandraHost cassandraHost = iter.next();
-        if( cassandraHost == null ) {
-          continue;
-        }
-        boolean reconnected = verifyConnection(cassandraHost);
-        log.info("Downed Host retry status {} with host: {}", reconnected, cassandraHost.getName());
-        if ( reconnected ) {
-          connectionManager.addCassandraHost(cassandraHost);
-          //we can't call iter.remove() based on return value of connectionManager.addCassandraHost, since
-          //that returns false if an error occurs, or if the host already exists
-          if(connectionManager.getHosts().contains(cassandraHost)) {
-            iter.remove();
-          }
-        }
-=======
          CassandraHost cassandraHost = iter.next();
          if( cassandraHost == null ) {
            continue;
@@ -135,7 +119,6 @@
              iter.remove();
            }
          }
->>>>>>> 1f882e47
       }
     }
   }
