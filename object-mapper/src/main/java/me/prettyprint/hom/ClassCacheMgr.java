package me.prettyprint.hom;

import java.beans.IntrospectionException;
import java.beans.Introspector;
import java.beans.PropertyDescriptor;
import java.lang.annotation.Annotation;
import java.lang.reflect.Field;
import java.lang.reflect.Method;
import java.util.Collection;
import java.util.HashMap;
import java.util.Iterator;
import java.util.Map;

import javax.persistence.Basic;
import javax.persistence.Column;
import javax.persistence.DiscriminatorColumn;
import javax.persistence.DiscriminatorValue;
import javax.persistence.Id;
import javax.persistence.IdClass;
import javax.persistence.Inheritance;
import javax.persistence.Table;

import me.prettyprint.hom.annotations.AnonymousPropertyAddHandler;
<<<<<<< HEAD
import me.prettyprint.hom.cache.ColumnParser;
=======
>>>>>>> 218c401f
import me.prettyprint.hom.cache.HectorObjectMapperException;
import me.prettyprint.hom.cache.IdClassParserValidator;
import me.prettyprint.hom.cache.InheritanceParserValidator;
import me.prettyprint.hom.cache.TableParserValidator;
import me.prettyprint.hom.converters.DefaultConverter;

/**
 * Manage parsing and caching of class meta-data.
 * 
 * @author
 */
public class ClassCacheMgr {
  private Map<String, CFMappingDef<?>> cfMapByColFamName = new HashMap<String, CFMappingDef<?>>();
  private Map<Class<?>, CFMappingDef<?>> cfMapByClazz = new HashMap<Class<?>, CFMappingDef<?>>();

  private InheritanceParserValidator inheritanceParVal = new InheritanceParserValidator();
  private TableParserValidator tableParVal = new TableParserValidator();
  private IdClassParserValidator idClassParVal = new IdClassParserValidator();
  private ColumnParser columnPar = new ColumnParser();

  /**
   * Examine class hierarchy using {@link CFMappingDef} objects to discover the
   * given class' "base inheritance" class. A base inheritance class is
   * determined by {@link CFMappingDef#isBaseInheritanceClass()}
   * 
   * @param <T>
   * 
   * @param cfMapDef
   * @return returns the base in the ColumnFamily mapping hierarchy
   */
  public <T> CFMappingDef<? super T> findBaseClassViaMappings(CFMappingDef<T> cfMapDef) {
    CFMappingDef<? super T> tmpDef = cfMapDef;
    CFMappingDef<? super T> cfSuperDef;
    while (null != (cfSuperDef = tmpDef.getCfSuperMapDef())) {
      if (cfSuperDef.isBaseInheritanceClass()) {
        return cfSuperDef;
      }
      tmpDef = cfSuperDef;
    }
    return null;
  }

  /**
   * Retrieve class mapping meta-data by <code>Class</code> object.
   * 
   * @param <T>
   * @param clazz
   * @param throwException
   * @return CFMappingDef if found, exception if throwException = true, and null
   *         otherwise
   */
  public <T> CFMappingDef<T> getCfMapDef(Class<T> clazz, boolean throwException) {
    @SuppressWarnings("unchecked")
    CFMappingDef<T> cfMapDef = (CFMappingDef<T>) cfMapByClazz.get(clazz);
    if (null == cfMapDef && throwException) {
      throw new HectorObjectMapperException(
          "could not find property definitions for class, "
              + clazz.getSimpleName()
              + ", in class cache.  This indicates the EntityManager was not initialized properly.  If not using EntityManager the cache must be explicity initialized");

    }
    return cfMapDef;
  }

  /**
   * Retrieve class mapping meta-data by ColumnFamily name.
   * 
   * @param <T>
   * @param colFamName
   * @param throwException
   * @return CFMappingDef if found, exception if throwException = true, and null
   *         otherwise
   */
  public <T> CFMappingDef<T> getCfMapDef(String colFamName, boolean throwException) {
    @SuppressWarnings("unchecked")
    CFMappingDef<T> cfMapDef = (CFMappingDef<T>) cfMapByColFamName.get(colFamName);
    if (null == cfMapDef && throwException) {
      throw new HectorObjectMapperException(
          "could not find property definitions for column family, "
              + colFamName
              + ", in class cache.  This indicates the EntityManager was not initialized properly.  If not using EntityManager the cache must be explicity initialized");

    }
    return cfMapDef;
  }

  /**
   * For each class that should be managed, this method must be called to parse
   * its annotations and derive its meta-data.
   * 
   * @param <T>
   * 
   * @param clazz
   * @return CFMapping describing the initialized class.
   */
  public <T> CFMappingDef<T> initializeCacheForClass(Class<T> clazz) {
    CFMappingDef<T> cfMapDef = initializeColumnFamilyMapDef(clazz);
    try {
      initializePropertiesMapDef(cfMapDef);
    } catch (IntrospectionException e) {
      throw new HectorObjectMapperException(e);
    } catch (InstantiationException e) {
      throw new HectorObjectMapperException(e);
    } catch (IllegalAccessException e) {
      throw new HectorObjectMapperException(e);
    }

    // by the time we get here, all super classes and their annotations have
    // been processed and validated, and all annotations for this class have
    // been processed. what's left to do is validate this class, set super
    // classes, and and set any defaults
    checkMappingAndSetDefaults(cfMapDef);

    // if this class is not a derived class, then map the ColumnFamily name
    if (!cfMapDef.isDerivedClassInheritance()) {
      cfMapByColFamName.put(cfMapDef.getEffectiveColFamName(), cfMapDef);
    }

    // always map the parsed class to its ColumnFamily map definition
    cfMapByClazz.put(cfMapDef.getRealClass(), cfMapDef);

    return cfMapDef;
  }

  public Map<String, PropertyDescriptor> getFieldPropertyDescriptorMap(Class<?> clazz)
      throws IntrospectionException {
    Map<String, PropertyDescriptor> pdMap = new HashMap<String, PropertyDescriptor>();

    // get descriptors for all properties in POJO
    PropertyDescriptor[] pdArr = Introspector.getBeanInfo(clazz, clazz.getSuperclass())
                                             .getPropertyDescriptors();

    // if no property descriptors then return leaving empty annotation map
    if (null == pdArr || 0 == pdArr.length) {
      return pdMap;
    }

    // create tmp map for easy field -> descriptor mapping
    for (PropertyDescriptor pd : pdArr) {
      pdMap.put(pd.getName(), pd);
    }

    return pdMap;
  }

  private <T> void initializePropertiesMapDef(CFMappingDef<T> cfMapDef)
      throws IntrospectionException, InstantiationException, IllegalAccessException {
    Class<T> theType = cfMapDef.getEffectiveClass();

    Map<String, PropertyDescriptor> pdMap = getFieldPropertyDescriptorMap(theType);
    if (pdMap.isEmpty() && !cfMapDef.isDerivedClassInheritance()) {
      throw new HectorObjectMapperException("could not find any properties annotated with @"
          + Column.class.getSimpleName());
    }

    Field[] fieldArr = theType.getDeclaredFields();

    // iterate over all declared fields (for this class only, no inherited
    // fields) processing annotations as we go
    for (Field f : fieldArr) {
      Annotation[] annoArr = f.getAnnotations();
      if (null == annoArr) {
        // TODO BTB:assume @Basic - fields are not required to be annotated to
        // be persisted if they are a "basic type" - see 2.8 and 11.1.6
        // @Transient to ignore a field
        continue;
      }

      for (Annotation anno : annoArr) {
        PropertyDescriptor pd = pdMap.get(f.getName());
        if (null == pd) {
          throw new HectorObjectMapperException("Property, "
              + cfMapDef.getEffectiveClass().getSimpleName() + "." + f.getName()
              + ", does not have proper setter/getter");
        }

        if (anno instanceof Column || anno instanceof me.prettyprint.hom.annotations.Column) {
          columnPar.parse(f, anno, pd, cfMapDef);
        } else if (anno instanceof Basic) {
//          basicPar.parse(f, anno, pd, cfMapDef);
        } else if (anno instanceof Id) {
          processIdAnnotation(f, (Id) anno, cfMapDef, pdMap);
        } else if (anno instanceof me.prettyprint.hom.annotations.Id) {
          processIdCustomAnnotation(f, (me.prettyprint.hom.annotations.Id) anno, cfMapDef, pdMap);
        }
      }
    }
  }

<<<<<<< HEAD
=======
  private <T> void processColumnAnnotation(Field f, Column anno, CFMappingDef<T> cfMapDef,
      Map<String, PropertyDescriptor> pdMap) throws InstantiationException, IllegalAccessException {
    PropertyDescriptor pd = pdMap.get(f.getName());
    if (null == pd) {
      throw new HectorObjectMapperException("Property, "
          + cfMapDef.getEffectiveClass().getSimpleName() + "." + f.getName()
          + ", does not have proper setter/getter");
    }

    PropertyMappingDefinition md = new PropertyMappingDefinition(pd, anno.name(),
        DefaultConverter.class);
    cfMapDef.addPropertyDefinition(md);
  }

  private void processColumnCustomAnnotation(Field f, me.prettyprint.hom.annotations.Column anno,
      CFMappingDef<?> cfMapDef, Map<String, PropertyDescriptor> pdMap)
      throws InstantiationException, IllegalAccessException {
    PropertyDescriptor pd = pdMap.get(f.getName());
    if (null == pd) {
      throw new HectorObjectMapperException("Property, "
          + cfMapDef.getEffectiveClass().getSimpleName() + "." + f.getName()
          + ", does not have proper setter/getter");
    }

    PropertyMappingDefinition md = new PropertyMappingDefinition(pd, anno.name(), anno.converter());
    cfMapDef.addPropertyDefinition(md);
    cfMapDef.addPropertyDefinition(md);
  }

>>>>>>> 218c401f
  private <T> void processIdAnnotation(Field f, Id anno, CFMappingDef<T> cfMapDef,
      Map<String, PropertyDescriptor> pdMap) throws InstantiationException, IllegalAccessException {
    // TODO lookup JPA 2 spec for class-level ids
    PropertyMappingDefinition md = new PropertyMappingDefinition(pdMap.get(f.getName()), null,
        DefaultConverter.class);
    if (null == md.getPropDesc() || null == md.getPropDesc().getReadMethod()
        || null == md.getPropDesc().getWriteMethod()) {
      throw new HectorObjectMapperException("@" + Id.class.getSimpleName()
          + " is defined on property, " + f.getName() + ", but its missing proper setter/getter");
    }
    cfMapDef.getKeyDef().addIdPropertyMap(md);
  }

  private <T> void processIdCustomAnnotation(Field f, me.prettyprint.hom.annotations.Id anno,
      CFMappingDef<T> cfMapDef, Map<String, PropertyDescriptor> pdMap)
      throws InstantiationException, IllegalAccessException {
    // TODO lookup JPA 2 spec for class-level ids
    PropertyMappingDefinition md = new PropertyMappingDefinition(pdMap.get(f.getName()), null,
        anno.converter());
    if (null == md.getPropDesc() || null == md.getPropDesc().getReadMethod()
        || null == md.getPropDesc().getWriteMethod()) {
      throw new HectorObjectMapperException("@" + Id.class.getSimpleName()
          + " is defined on property, " + f.getName() + ", but its missing proper setter/getter");
    }

    cfMapDef.getKeyDef().addIdPropertyMap(md);
  }

  private <T> CFMappingDef<T> initializeColumnFamilyMapDef(Class<T> realClass) {
    // if already init'd don't do it again - could have happened because of
    // inheritance - causes recursive processing for class hierarchy
    CFMappingDef<T> cfMapDef = getCfMapDef(realClass, false);
    if (null != cfMapDef) {
      return cfMapDef;
    }

    cfMapDef = new CFMappingDef<T>(realClass);

    Class<T> effectiveType = cfMapDef.getEffectiveClass();
    CFMappingDef<? super T> cfSuperMapDef = null;

    // if this class extends a super, then process it first
    if (null != effectiveType.getSuperclass()) {
      try {
        cfSuperMapDef = initializeCacheForClass(effectiveType.getSuperclass());
        cfMapDef.setCfSuperMapDef(cfSuperMapDef);
      } catch (HomMissingEntityAnnotationException e) {
        // ok, becuase may not have a super class that's an entity
      }
    }

    Annotation[] annoArr = effectiveType.getAnnotations();
    if (null == annoArr) {
      // TODO:btb see if this might be an error
      return cfMapDef;
    }

    for (Annotation anno : annoArr) {
      if (anno instanceof Table) {
        tableParVal.parse(this, anno, cfMapDef);
      } else if (anno instanceof IdClass) {
        idClassParVal.parse(this, anno, cfMapDef);
      } else if (anno instanceof Inheritance) {
        inheritanceParVal.parse(this, anno, cfMapDef);
      } else if (anno instanceof DiscriminatorColumn) {
        inheritanceParVal.parse(this, anno, cfMapDef);
      } else if (anno instanceof DiscriminatorValue) {
        inheritanceParVal.parse(this, anno, cfMapDef);
      }
    }

    return cfMapDef;
  }

  private <T> void checkMappingAndSetDefaults(CFMappingDef<T> cfMapDef) {
    inheritanceParVal.validateAndSetDefaults(this, cfMapDef);
    tableParVal.validateAndSetDefaults(this, cfMapDef);
    idClassParVal.validateAndSetDefaults(this, cfMapDef);

    // must do this after tabeParVal validate
    checkForPojoPrimaryKey(cfMapDef);

    checkForAnonymousHandler(cfMapDef);

    generateColumnSliceIfNeeded(cfMapDef);
<<<<<<< HEAD
  }

  private void checkForPojoPrimaryKey(CFMappingDef<?> cfMapDef) {
    // if we know it's a complex key then it must be present so we only check
    // case for simple one field key

    // SimpleTestBean breaks this check right now because it uses method
    // annotations which isn't supported by the ClassCacheMgr at this time
    // if (!cfMapDef.getKeyDef().isComplexKey()) {
    // if (!cfMapDef.getKeyDef().isSimpleIdPresent()) {
    // throw new HectorObjectMapperException("Entity, " +
    // cfMapDef.getRealClass().getName()
    // + ", is missing a primary key.  Must annotate at least one field with @"
    // + Id.class.getSimpleName() + " or use a complex primary key");
    // }
    // }
  }

  private <T> void checkForAnonymousHandler(CFMappingDef<T> cfMapDef) {
    CFMappingDef<? super T> tmpDef = cfMapDef;
    while (null != tmpDef) {
      Method meth = findAnnotatedMethod(cfMapDef.getEffectiveClass(),
          AnonymousPropertyAddHandler.class);
      if (null != meth) {
        cfMapDef.setAnonymousPropertyAddHandler(meth);
        return;
      }
      tmpDef = tmpDef.getCfSuperMapDef();
    }
  }

=======
  }

  private void checkForPojoPrimaryKey(CFMappingDef<?> cfMapDef) {
    // if we know it's a complex key then it must be present so we only check
    // case for simple one field key
    
    // SimpleTestBean breaks this check right now because it uses method
    // annotations which isn't supported by the ClassCacheMgr at this time
    // if (!cfMapDef.getKeyDef().isComplexKey()) {
    // if (!cfMapDef.getKeyDef().isSimpleIdPresent()) {
    // throw new HectorObjectMapperException("Entity, " +
    // cfMapDef.getRealClass().getName()
    // + ", is missing a primary key.  Must annotate at least one field with @"
    // + Id.class.getSimpleName() + " or use a complex primary key");
    // }
    // }
  }

  private <T> void checkForAnonymousHandler(CFMappingDef<T> cfMapDef) {
    CFMappingDef<? super T> tmpDef = cfMapDef;
    while (null != tmpDef) {
      Method meth = findAnnotatedMethod(cfMapDef.getEffectiveClass(),
          AnonymousPropertyAddHandler.class);
      if (null != meth) {
        cfMapDef.setAnonymousPropertyAddHandler(meth);
        return;
      }
      tmpDef = tmpDef.getCfSuperMapDef();
    }
  }

>>>>>>> 218c401f
  private void generateColumnSliceIfNeeded(CFMappingDef<?> cfMapDef) {
    if (!cfMapDef.isAnonymousHandlerAvailable()) {
      Collection<PropertyMappingDefinition> coll = cfMapDef.getAllProperties();

      String[] daNames = new String[cfMapDef.isStandaloneClass() ? coll.size() : coll.size() + 1];
      Iterator<PropertyMappingDefinition> iter = coll.iterator();
      int pos = 0;
      while (iter.hasNext()) {
        daNames[pos++] = iter.next().getColName();
      }

      // if an inheritance hierarchy exists we need to add in the discriminator
      // column
      if (!cfMapDef.isStandaloneClass()) {
        daNames[pos] = cfMapDef.getDiscColumn();
      }
      cfMapDef.setSliceColumnNameArr(daNames);
    }
  }

  /**
   * Find method annotated with the given annotation.
   * 
   * @param clazz
   * @param anno
   * @return returns Method if found, null otherwise
   */
  public Method findAnnotatedMethod(Class<?> clazz, Class<? extends Annotation> anno) {
    for (Method meth : clazz.getMethods()) {
      if (meth.isAnnotationPresent(anno)) {
        return meth;
      }
    }
    return null;
  }

}<|MERGE_RESOLUTION|>--- conflicted
+++ resolved
@@ -21,10 +21,7 @@
 import javax.persistence.Table;
 
 import me.prettyprint.hom.annotations.AnonymousPropertyAddHandler;
-<<<<<<< HEAD
 import me.prettyprint.hom.cache.ColumnParser;
-=======
->>>>>>> 218c401f
 import me.prettyprint.hom.cache.HectorObjectMapperException;
 import me.prettyprint.hom.cache.IdClassParserValidator;
 import me.prettyprint.hom.cache.InheritanceParserValidator;
@@ -214,38 +211,6 @@
     }
   }
 
-<<<<<<< HEAD
-=======
-  private <T> void processColumnAnnotation(Field f, Column anno, CFMappingDef<T> cfMapDef,
-      Map<String, PropertyDescriptor> pdMap) throws InstantiationException, IllegalAccessException {
-    PropertyDescriptor pd = pdMap.get(f.getName());
-    if (null == pd) {
-      throw new HectorObjectMapperException("Property, "
-          + cfMapDef.getEffectiveClass().getSimpleName() + "." + f.getName()
-          + ", does not have proper setter/getter");
-    }
-
-    PropertyMappingDefinition md = new PropertyMappingDefinition(pd, anno.name(),
-        DefaultConverter.class);
-    cfMapDef.addPropertyDefinition(md);
-  }
-
-  private void processColumnCustomAnnotation(Field f, me.prettyprint.hom.annotations.Column anno,
-      CFMappingDef<?> cfMapDef, Map<String, PropertyDescriptor> pdMap)
-      throws InstantiationException, IllegalAccessException {
-    PropertyDescriptor pd = pdMap.get(f.getName());
-    if (null == pd) {
-      throw new HectorObjectMapperException("Property, "
-          + cfMapDef.getEffectiveClass().getSimpleName() + "." + f.getName()
-          + ", does not have proper setter/getter");
-    }
-
-    PropertyMappingDefinition md = new PropertyMappingDefinition(pd, anno.name(), anno.converter());
-    cfMapDef.addPropertyDefinition(md);
-    cfMapDef.addPropertyDefinition(md);
-  }
-
->>>>>>> 218c401f
   private <T> void processIdAnnotation(Field f, Id anno, CFMappingDef<T> cfMapDef,
       Map<String, PropertyDescriptor> pdMap) throws InstantiationException, IllegalAccessException {
     // TODO lookup JPA 2 spec for class-level ids
@@ -331,7 +296,7 @@
     checkForAnonymousHandler(cfMapDef);
 
     generateColumnSliceIfNeeded(cfMapDef);
-<<<<<<< HEAD
+
   }
 
   private void checkForPojoPrimaryKey(CFMappingDef<?> cfMapDef) {
@@ -363,39 +328,6 @@
     }
   }
 
-=======
-  }
-
-  private void checkForPojoPrimaryKey(CFMappingDef<?> cfMapDef) {
-    // if we know it's a complex key then it must be present so we only check
-    // case for simple one field key
-    
-    // SimpleTestBean breaks this check right now because it uses method
-    // annotations which isn't supported by the ClassCacheMgr at this time
-    // if (!cfMapDef.getKeyDef().isComplexKey()) {
-    // if (!cfMapDef.getKeyDef().isSimpleIdPresent()) {
-    // throw new HectorObjectMapperException("Entity, " +
-    // cfMapDef.getRealClass().getName()
-    // + ", is missing a primary key.  Must annotate at least one field with @"
-    // + Id.class.getSimpleName() + " or use a complex primary key");
-    // }
-    // }
-  }
-
-  private <T> void checkForAnonymousHandler(CFMappingDef<T> cfMapDef) {
-    CFMappingDef<? super T> tmpDef = cfMapDef;
-    while (null != tmpDef) {
-      Method meth = findAnnotatedMethod(cfMapDef.getEffectiveClass(),
-          AnonymousPropertyAddHandler.class);
-      if (null != meth) {
-        cfMapDef.setAnonymousPropertyAddHandler(meth);
-        return;
-      }
-      tmpDef = tmpDef.getCfSuperMapDef();
-    }
-  }
-
->>>>>>> 218c401f
   private void generateColumnSliceIfNeeded(CFMappingDef<?> cfMapDef) {
     if (!cfMapDef.isAnonymousHandlerAvailable()) {
       Collection<PropertyMappingDefinition> coll = cfMapDef.getAllProperties();
