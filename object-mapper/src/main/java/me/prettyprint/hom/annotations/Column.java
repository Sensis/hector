--- conflicted
+++ resolved
@@ -31,10 +31,7 @@
    * 
    * @return Class of converter
    */
-<<<<<<< HEAD
+
   Class<? extends Converter> converter() default me.prettyprint.hom.converters.DefaultConverter.class;
-=======
-  Class<? extends Converter> converter() default DefaultConverter.class;
->>>>>>> 218c401f
 
 }