--- conflicted
+++ resolved
@@ -16,11 +16,7 @@
    * @param value
    * @return Type of object
    */
-<<<<<<< HEAD
   abstract T convertCassTypeToObjType(Class<T> clazz, byte[] value);
-=======
-  Object convertCassTypeToObjType(Class<?> clazz, byte[] value);
->>>>>>> 218c401f
 
   /**
    * Convert Java type to byte[].
@@ -28,9 +24,6 @@
    * @param value
    * @return Type of object converted to byte[]
    */
-<<<<<<< HEAD
   abstract byte[] convertObjTypeToCassType(T value);
-=======
-  byte[] convertObjTypeToCassType(Object value);
->>>>>>> 218c401f
+
 }