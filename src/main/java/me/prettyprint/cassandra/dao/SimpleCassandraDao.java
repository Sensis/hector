package me.prettyprint.cassandra.dao;

import static me.prettyprint.cassandra.model.HFactory.createColumn;
import static me.prettyprint.cassandra.model.HFactory.createColumnQuery;
import static me.prettyprint.cassandra.model.HFactory.createMultigetSliceQuery;
import static me.prettyprint.cassandra.model.HFactory.createMutator;

import java.util.HashMap;
import java.util.Map;

import me.prettyprint.cassandra.model.ColumnQuery;
import me.prettyprint.cassandra.model.HColumn;
import me.prettyprint.cassandra.model.HectorException;
import me.prettyprint.cassandra.model.KeyspaceOperator;
import me.prettyprint.cassandra.model.MultigetSliceQuery;
import me.prettyprint.cassandra.model.Mutator;
import me.prettyprint.cassandra.model.Result;
import me.prettyprint.cassandra.model.Rows;
import me.prettyprint.cassandra.serializers.StringSerializer;

public class SimpleCassandraDao {

  private String columnFamilyName;
  private KeyspaceOperator keyspaceOperator;
  private StringSerializer serializer = StringSerializer.get();
    
  /**
   * Insert a new value keyed by key
   *
   * @param key   Key for the value
   * @param value the String value to insert
   */
<<<<<<< HEAD
  public void insert(String key, String columnName, String value) {
    createMutator(keyspaceOperator).insert(
        key, columnFamilyName, createColumn(columnName, value, extractor, extractor));
=======
  public void insert(final String key, final String columnName, final String value) {
    createMutator(keyspaceOperator, serializer).insert(
        key, columnFamilyName, createColumn(columnName, value, serializer, serializer));
>>>>>>> 20f88500
  }

  /**
   * Get a string value.
   *
   * @return The string value; null if no value exists for the given key.
   */
<<<<<<< HEAD
  public String get(String key, String columnName) throws HectorException {
    ColumnQuery<String, String> q = createStringColumnQuery(keyspaceOperator);
=======
  public String get(final String key, final String columnName) throws HectorException {
    ColumnQuery<String, String, String> q = createColumnQuery(keyspaceOperator, serializer, serializer, serializer);
>>>>>>> 20f88500
    Result<HColumn<String, String>> r = q.setKey(key).
        setName(columnName).
        setColumnFamily(columnFamilyName).
        execute();
    HColumn<String, String> c = r.get();
    return c != null ? c.getValue() : null;
  }

  /**
   * Get multiple values
   * @param keys
   * @return
   */
  public Map<String, String> getMulti(String columnName, String... keys) {
    MultigetSliceQuery<String, String,String> q = createMultigetSliceQuery(keyspaceOperator, serializer, serializer, serializer);
    q.setColumnFamily(columnFamilyName);
    q.setKeys(keys);
    q.setColumnNames(columnName);

    Result<Rows<String,String,String>> r = q.execute();
    Rows<String,String,String> rows = r.get();
    Map<String, String> ret = new HashMap<String, String>(keys.length);
    for (String k: keys) {
      HColumn<String,String> c = rows.getByKey(k).getColumnSlice().getColumnByName(columnName);
      if (c != null && c.getValue() != null) {
        ret.put(k, c.getValue());
      }
    }
    return ret;
  }

  /**
   * Insert multiple values for a given columnName
   */
  public void insertMulti(String columnName, Map<String, String> keyValues) {
    Mutator<String> m = createMutator(keyspaceOperator, serializer);
    for (Map.Entry<String, String> keyValue: keyValues.entrySet()) {
      m.addInsertion(keyValue.getKey(), columnFamilyName,
          createColumn(columnName, keyValue.getValue(), keyspaceOperator.createClock(), serializer, serializer));
    }
    m.execute();
  }
  

  /**
   * Delete multiple values
   */
  public void delete(String columnName, String... keys) {
    Mutator<String> m = createMutator(keyspaceOperator, serializer);
    for (String key: keys) {
      m.addDeletion(key, columnFamilyName,  columnName, serializer);
    }
    m.execute();
  }

  public void setColumnFamilyName(String columnFamilyName) {
    this.columnFamilyName = columnFamilyName;
  }


  public void setKeyspaceOperator(KeyspaceOperator keyspaceOperator) {
    this.keyspaceOperator = keyspaceOperator;
  }
  
  
}<|MERGE_RESOLUTION|>--- conflicted
+++ resolved
@@ -30,15 +30,10 @@
    * @param key   Key for the value
    * @param value the String value to insert
    */
-<<<<<<< HEAD
-  public void insert(String key, String columnName, String value) {
-    createMutator(keyspaceOperator).insert(
-        key, columnFamilyName, createColumn(columnName, value, extractor, extractor));
-=======
   public void insert(final String key, final String columnName, final String value) {
     createMutator(keyspaceOperator, serializer).insert(
         key, columnFamilyName, createColumn(columnName, value, serializer, serializer));
->>>>>>> 20f88500
+
   }
 
   /**
@@ -46,13 +41,8 @@
    *
    * @return The string value; null if no value exists for the given key.
    */
-<<<<<<< HEAD
-  public String get(String key, String columnName) throws HectorException {
-    ColumnQuery<String, String> q = createStringColumnQuery(keyspaceOperator);
-=======
   public String get(final String key, final String columnName) throws HectorException {
     ColumnQuery<String, String, String> q = createColumnQuery(keyspaceOperator, serializer, serializer, serializer);
->>>>>>> 20f88500
     Result<HColumn<String, String>> r = q.setKey(key).
         setName(columnName).
         setColumnFamily(columnFamilyName).
