--- conflicted
+++ resolved
@@ -17,21 +17,13 @@
 import me.prettyprint.cassandra.model.Result;
 import me.prettyprint.cassandra.model.Rows;
 import me.prettyprint.cassandra.serializers.StringSerializer;
-<<<<<<< HEAD
-=======
-import me.prettyprint.cassandra.service.Cluster;
->>>>>>> a5598cc8
 
 public class SimpleCassandraDao {
 
   private String columnFamilyName;
   private KeyspaceOperator keyspaceOperator;
-<<<<<<< HEAD
-  private StringSerializer serializer = StringSerializer.get();
-=======
-  private StringSerializer extractor = StringSerializer.get();
->>>>>>> a5598cc8
-    
+  private final StringSerializer serializer = StringSerializer.get();
+
   /**
    * Insert a new value keyed by key
    *
@@ -93,7 +85,7 @@
     }
     m.execute();
   }
-  
+
 
   /**
    * Delete multiple values
@@ -114,6 +106,6 @@
   public void setKeyspaceOperator(KeyspaceOperator keyspaceOperator) {
     this.keyspaceOperator = keyspaceOperator;
   }
-  
-  
+
+
 }