--- conflicted
+++ resolved
@@ -57,13 +57,8 @@
   public <K >void insert(final K key, final String value, final Serializer<K> keySerializer) throws HectorException {
     execute(new Command<Void>() {
       @Override
-<<<<<<< HEAD
       public Void execute(final KeyspaceService ks) throws HectorException {
-        ks.insert(keySerializer.toBytes(key), new ColumnParent(CF_NAME), new Column(bytes(COLUMN_NAME), bytes(value), new Clock(ks.createClock())));
-=======
-      public Void execute(final Keyspace ks) throws HectorException {
         ks.insert(keySerializer.toBytes(key), new ColumnParent(CF_NAME), new Column(bytes(COLUMN_NAME), bytes(value), ks.createClock()));
->>>>>>> 8a92443e
         return null;
       }
     });
