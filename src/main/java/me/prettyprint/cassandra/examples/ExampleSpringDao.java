--- conflicted
+++ resolved
@@ -44,13 +44,8 @@
   public <K> void insert(final K key, final String value, final Serializer<K> keySerializer) throws HectorException {
     execute(new SpringCommand<Void>(cassandraClientPool){
       @Override
-<<<<<<< HEAD
       public Void execute(final KeyspaceService ks) throws HectorException {
-        ks.insert(keySerializer.toBytes(key), new ColumnParent(columnFamilyName), new Column(bytes(columnName), bytes(value), new Clock(ks.createClock())));
-=======
-      public Void execute(final Keyspace ks) throws HectorException {
         ks.insert(keySerializer.toBytes(key), new ColumnParent(columnFamilyName), new Column(bytes(columnName), bytes(value), ks.createClock()));
->>>>>>> 8a92443e
         return null;
       }
     });
