package me.prettyprint.cassandra.examples;

import static me.prettyprint.cassandra.utils.StringUtils.bytes;
import static me.prettyprint.cassandra.utils.StringUtils.string;
import me.prettyprint.cassandra.dao.SpringCommand;
import me.prettyprint.cassandra.model.Serializer;
import me.prettyprint.cassandra.service.CassandraClient;
import me.prettyprint.cassandra.service.CassandraClientPool;
import me.prettyprint.cassandra.service.KeyspaceService;
import me.prettyprint.hector.api.exceptions.HNotFoundException;
import me.prettyprint.hector.api.exceptions.HectorException;

import org.apache.cassandra.thrift.Clock;
import org.apache.cassandra.thrift.Column;
import org.apache.cassandra.thrift.ColumnParent;
import org.apache.cassandra.thrift.ColumnPath;
import org.apache.cassandra.thrift.ConsistencyLevel;

public class ExampleSpringDao {
  // statics for default values
  private static String CASSANDRA_KEYSPACE = "Keyspace1";
  private static String CF_NAME = "Standard1";
  private static String COLUMN_NAME = "v";
  // configurable values
  private String keyspace = CASSANDRA_KEYSPACE;
  private String columnFamilyName = CF_NAME;
  private String columnName = COLUMN_NAME;
  private ConsistencyLevel consistencyLevel = CassandraClient.DEFAULT_CONSISTENCY_LEVEL;
  // collaborator
  private final CassandraClientPool cassandraClientPool;

  /**
   * Must be constructed with a CassandraClientPool
   * @param cassandraClientPool
   */
  public ExampleSpringDao(CassandraClientPool cassandraClientPool) {
    this.cassandraClientPool = cassandraClientPool;
  }

  /**
   * Insert a new value keyed by key
   * @param key Key for the value
   * @param value the String value to insert
   */
  public <K> void insert(final K key, final String value, final Serializer<K> keySerializer) throws HectorException {
    execute(new SpringCommand<Void>(cassandraClientPool){
      @Override
<<<<<<< HEAD
      public Void execute(final Keyspace ks) throws HectorException {
        ks.insert(keySerializer.toBytes(key), new ColumnParent(columnFamilyName), new Column(bytes(columnName), bytes(value), new Clock(ks.createClock())));
=======
      public Void execute(final KeyspaceService ks) throws HectorException {
        ks.insert(key, createColumnPath(columnName), bytes(value));
>>>>>>> 6756e8ea
        return null;
      }
    });
  }

  /**
   * Get a string value.
   * @return The string value; null if no value exists for the given key.
   */
  public <K> String get(final K key, final Serializer<K> keySerializer) throws HectorException {
    return execute(new SpringCommand<String>(cassandraClientPool){
      @Override
      public String execute(final KeyspaceService ks) throws HectorException {
        try {
          return string(ks.getColumn(keySerializer.toBytes(key), createColumnPath(columnName)).getValue());
        } catch (HNotFoundException e) {
          return null;
        }
      }
    });
  }

  /**
   * Delete a key from cassandra
   */
  public <K> void delete(final K key, final Serializer<K> keySerializer) throws HectorException {
    execute(new SpringCommand<Void>(cassandraClientPool){
      @Override
<<<<<<< HEAD
      public Void execute(final Keyspace ks) throws HectorException {
        ks.remove(keySerializer.toBytes(key), createColumnPath(columnName));
=======
      public Void execute(final KeyspaceService ks) throws HectorException {
        ks.remove(key, createColumnPath(columnName));
>>>>>>> 6756e8ea
        return null;
      }
    });
  }


  protected ColumnPath createColumnPath(String columnName) {
    return new ColumnPath(columnFamilyName).setColumn(bytes(columnName));
  }

  protected <T> T execute(SpringCommand<T> command) throws HectorException {
    return command.execute(keyspace, consistencyLevel);
  }


  public void setKeyspace(String keyspace) {
    this.keyspace = keyspace;
  }

  public void setColumnFamilyName(String columnFamilyName) {
    this.columnFamilyName = columnFamilyName;
  }

  public void setColumnName(String columnName) {
    this.columnName = columnName;
  }

  public void setConsistencyLevel(ConsistencyLevel consistencyLevel) {
    this.consistencyLevel = consistencyLevel;
  }
}



<|MERGE_RESOLUTION|>--- conflicted
+++ resolved
@@ -3,10 +3,10 @@
 import static me.prettyprint.cassandra.utils.StringUtils.bytes;
 import static me.prettyprint.cassandra.utils.StringUtils.string;
 import me.prettyprint.cassandra.dao.SpringCommand;
-import me.prettyprint.cassandra.model.Serializer;
 import me.prettyprint.cassandra.service.CassandraClient;
 import me.prettyprint.cassandra.service.CassandraClientPool;
 import me.prettyprint.cassandra.service.KeyspaceService;
+import me.prettyprint.hector.api.Serializer;
 import me.prettyprint.hector.api.exceptions.HNotFoundException;
 import me.prettyprint.hector.api.exceptions.HectorException;
 
@@ -45,13 +45,8 @@
   public <K> void insert(final K key, final String value, final Serializer<K> keySerializer) throws HectorException {
     execute(new SpringCommand<Void>(cassandraClientPool){
       @Override
-<<<<<<< HEAD
-      public Void execute(final Keyspace ks) throws HectorException {
+      public Void execute(final KeyspaceService ks) throws HectorException {
         ks.insert(keySerializer.toBytes(key), new ColumnParent(columnFamilyName), new Column(bytes(columnName), bytes(value), new Clock(ks.createClock())));
-=======
-      public Void execute(final KeyspaceService ks) throws HectorException {
-        ks.insert(key, createColumnPath(columnName), bytes(value));
->>>>>>> 6756e8ea
         return null;
       }
     });
@@ -80,13 +75,8 @@
   public <K> void delete(final K key, final Serializer<K> keySerializer) throws HectorException {
     execute(new SpringCommand<Void>(cassandraClientPool){
       @Override
-<<<<<<< HEAD
-      public Void execute(final Keyspace ks) throws HectorException {
+      public Void execute(final KeyspaceService ks) throws HectorException {
         ks.remove(keySerializer.toBytes(key), createColumnPath(columnName));
-=======
-      public Void execute(final KeyspaceService ks) throws HectorException {
-        ks.remove(key, createColumnPath(columnName));
->>>>>>> 6756e8ea
         return null;
       }
     });
@@ -117,7 +107,4 @@
   public void setConsistencyLevel(ConsistencyLevel consistencyLevel) {
     this.consistencyLevel = consistencyLevel;
   }
-}
-
-
-
+}