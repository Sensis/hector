--- conflicted
+++ resolved
@@ -3,12 +3,7 @@
 import static me.prettyprint.cassandra.utils.StringUtils.bytes;
 import static me.prettyprint.cassandra.utils.StringUtils.string;
 import me.prettyprint.cassandra.dao.SpringCommand;
-<<<<<<< HEAD
 import me.prettyprint.cassandra.model.Serializer;
-import me.prettyprint.cassandra.model.HectorException;
-import me.prettyprint.cassandra.model.NotFoundException;
-=======
->>>>>>> 2f881081
 import me.prettyprint.cassandra.service.CassandraClient;
 import me.prettyprint.cassandra.service.CassandraClientPool;
 import me.prettyprint.cassandra.service.Keyspace;
@@ -65,13 +60,8 @@
       @Override
       public String execute(final Keyspace ks) throws HectorException {
         try {
-<<<<<<< HEAD
           return string(ks.getColumn(keySerializer.toBytes(key), createColumnPath(columnName)).getValue());
-        } catch (NotFoundException e) {
-=======
-          return string(ks.getColumn(key, createColumnPath(columnName)).getValue());
         } catch (HNotFoundException e) {
->>>>>>> 2f881081
           return null;
         }
       }
