package me.prettyprint.cassandra.model;

import me.prettyprint.cassandra.utils.Assert;
import me.prettyprint.hector.api.Keyspace;
import me.prettyprint.hector.api.Serializer;
import me.prettyprint.hector.api.query.Query;

public abstract class AbstractQuery<K, N, V, T> implements Query<T> {

  protected final ExecutingKeyspace keyspace;
  protected String columnFamilyName;
  protected Serializer<K> keySerializer;
  protected Serializer<N> columnNameSerializer;
  protected Serializer<V> valueSerializer;

<<<<<<< HEAD
  /*package*/ AbstractQuery(KeyspaceOperator ko, Serializer<K> keySerializer,
      Serializer<N> nameSerializer, Serializer<V> valueSerializer) {
    Assert.noneNull(ko, keySerializer, nameSerializer, valueSerializer);
    keyspaceOperator = ko;
    this.keySerializer = keySerializer;
=======

  /*package*/ AbstractQuery(Keyspace ko, Serializer<N> nameSerializer,
      Serializer<V> valueSerializer) {
    Assert.noneNull(ko, nameSerializer, valueSerializer);
    keyspace = (ExecutingKeyspace) ko;
>>>>>>> 6756e8ea
    this.columnNameSerializer = nameSerializer;
    this.valueSerializer = valueSerializer;
  }

  public Query<T> setColumnFamily(String cf) {
    this.columnFamilyName = cf;
    return this;
  }

  public Serializer<K> getKeySerializer() {
    return keySerializer;
  }

  public AbstractQuery<K, N, V, T> setKeySerializer(Serializer<K> keySerializer) {
    this.keySerializer = keySerializer;
    return this;
  }

  public Serializer<N> getColumnNameSerializer() {
    return columnNameSerializer;
  }

  public AbstractQuery<K, N, V, T> setColumnNameSerializer(Serializer<N> columnNameSerializer) {
    this.columnNameSerializer = columnNameSerializer;
    return this;
  }

  public Serializer<V> getValueSerializer() {
    return valueSerializer;
  }

  public void setValueSerializer(Serializer<V> valueSerializer) {
    this.valueSerializer = valueSerializer;
  }
}<|MERGE_RESOLUTION|>--- conflicted
+++ resolved
@@ -13,19 +13,11 @@
   protected Serializer<N> columnNameSerializer;
   protected Serializer<V> valueSerializer;
 
-<<<<<<< HEAD
-  /*package*/ AbstractQuery(KeyspaceOperator ko, Serializer<K> keySerializer,
+  /*package*/ AbstractQuery(Keyspace k, Serializer<K> keySerializer,
       Serializer<N> nameSerializer, Serializer<V> valueSerializer) {
-    Assert.noneNull(ko, keySerializer, nameSerializer, valueSerializer);
-    keyspaceOperator = ko;
+    Assert.noneNull(k, keySerializer, nameSerializer, valueSerializer);
+    keyspace = (ExecutingKeyspace) k;
     this.keySerializer = keySerializer;
-=======
-
-  /*package*/ AbstractQuery(Keyspace ko, Serializer<N> nameSerializer,
-      Serializer<V> valueSerializer) {
-    Assert.noneNull(ko, nameSerializer, valueSerializer);
-    keyspace = (ExecutingKeyspace) ko;
->>>>>>> 6756e8ea
     this.columnNameSerializer = nameSerializer;
     this.valueSerializer = valueSerializer;
   }
