--- conflicted
+++ resolved
@@ -3,11 +3,6 @@
 import static me.prettyprint.cassandra.model.HFactory.createColumnPath;
 import me.prettyprint.cassandra.service.Keyspace;
 
-<<<<<<< HEAD
-// like a simple get operation
-// may return a Column or a SuperColumn
-public final class ColumnQuery<K,N,V> extends AbstractQuery<K,N,V,HColumn<N,V>> implements Query<HColumn<N,V>> {
-=======
 /**
  * like a simple get operation for a standard column
  * @author Ran Tavory
@@ -15,8 +10,7 @@
  * @param <N> column name type
  * @param <V> value type
  */
-public final class ColumnQuery<N,V> extends AbstractQuery<N,V,HColumn<N,V>> implements Query<HColumn<N,V>> {
->>>>>>> fc82efe0
+public final class ColumnQuery<K,N,V> extends AbstractQuery<K,N,V,HColumn<N,V>> implements Query<HColumn<N,V>> {
 
   private K key;
   private N name;
@@ -36,11 +30,12 @@
     return this;
   }
 
-
+  @Override
   public Result<HColumn<N, V>> execute() {
     return new Result<HColumn<N, V>>(keyspaceOperator.doExecute(
         new KeyspaceOperationCallback<HColumn<N, V>>() {
-        
+
+          @Override
           public HColumn<N, V> doInKeyspace(Keyspace ks) throws HectorException {
             try {
               org.apache.cassandra.thrift.Column thriftColumn =
@@ -54,6 +49,7 @@
   }
 
 
+  @Override
   public String toString() {
     return "ColumnQuery(" + key + "," + name + ")";
   }
