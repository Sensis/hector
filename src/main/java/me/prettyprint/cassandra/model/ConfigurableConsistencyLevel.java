--- conflicted
+++ resolved
@@ -3,11 +3,8 @@
 import java.util.HashMap;
 import java.util.Map;
 
-<<<<<<< HEAD
 import me.prettyprint.cassandra.service.OperationType;
-=======
-import me.prettyprint.hector.api.ConsistencyLevel;
->>>>>>> c832174d
+import me.prettyprint.hector.api.HConsistencyLevel;
 import me.prettyprint.hector.api.ConsistencyLevelPolicy;
 
 import org.slf4j.Logger;
@@ -18,57 +15,57 @@
  * @author zznate
  */
 public class ConfigurableConsistencyLevel implements ConsistencyLevelPolicy {
-  private Logger log = LoggerFactory.getLogger(ConfigurableConsistencyLevel.class);
-  
-  private Map<String, ConsistencyLevel> readCfConsistencyLevels = new HashMap<String, ConsistencyLevel>();
-  private Map<String, ConsistencyLevel> writeCfConsistencyLevels = new HashMap<String, ConsistencyLevel>();
-  private ConsistencyLevel defaultReadConsistencyLevel = ConsistencyLevel.QUORUM;
-  private ConsistencyLevel defaultWriteConsistencyLevel = ConsistencyLevel.QUORUM;
-  
+  private final Logger log = LoggerFactory.getLogger(ConfigurableConsistencyLevel.class);
+
+  private Map<String, HConsistencyLevel> readCfConsistencyLevels = new HashMap<String, HConsistencyLevel>();
+  private Map<String, HConsistencyLevel> writeCfConsistencyLevels = new HashMap<String, HConsistencyLevel>();
+  private HConsistencyLevel defaultReadConsistencyLevel = HConsistencyLevel.QUORUM;
+  private HConsistencyLevel defaultWriteConsistencyLevel = HConsistencyLevel.QUORUM;
+
   @Override
-  public ConsistencyLevel get(OperationType op) {
+  public HConsistencyLevel get(OperationType op) {
     return op.equals(OperationType.READ) ? defaultReadConsistencyLevel : defaultWriteConsistencyLevel;
   }
 
   @Override
-  public ConsistencyLevel get(OperationType op, String cfName) {
+  public HConsistencyLevel get(OperationType op, String cfName) {
     if (op.equals(OperationType.READ)) {
-      ConsistencyLevel rcf = readCfConsistencyLevels.get(cfName);
+      HConsistencyLevel rcf = readCfConsistencyLevels.get(cfName);
       return rcf != null ? rcf : defaultReadConsistencyLevel;
     } else {
-      ConsistencyLevel wcf = writeCfConsistencyLevels.get(cfName);
+      HConsistencyLevel wcf = writeCfConsistencyLevels.get(cfName);
       return wcf != null ? wcf : defaultWriteConsistencyLevel;
-    }    
+    }
   }
 
-  public void setReadCfConsistencyLevels(Map<String, ConsistencyLevel> columnFamilyConsistencyLevels) {
+  public void setReadCfConsistencyLevels(Map<String, HConsistencyLevel> columnFamilyConsistencyLevels) {
     this.readCfConsistencyLevels = columnFamilyConsistencyLevels;
   }
 
-  public void setWriteCfConsistencyLevels(Map<String, ConsistencyLevel> columnFamilyConsistencyLevels) {
+  public void setWriteCfConsistencyLevels(Map<String, HConsistencyLevel> columnFamilyConsistencyLevels) {
     this.writeCfConsistencyLevels = columnFamilyConsistencyLevels;
   }
 
-  public void setConsistencyLevelForCfOperation(ConsistencyLevel consistencyLevel,
-      String columnFamily,        
+  public void setConsistencyLevelForCfOperation(HConsistencyLevel consistencyLevel,
+      String columnFamily,
       OperationType operationType) {
     if ( operationType.equals(OperationType.READ)) {
-      readCfConsistencyLevels.put(columnFamily, consistencyLevel);      
+      readCfConsistencyLevels.put(columnFamily, consistencyLevel);
     } else {
       writeCfConsistencyLevels.put(columnFamily, consistencyLevel);
-    }    
-    log.info("{} ConsistencyLevel set to {} for ColumnFamily {}", 
+    }
+    log.info("{} ConsistencyLevel set to {} for ColumnFamily {}",
         new Object[]{operationType.toString(),consistencyLevel.toString(),columnFamily});
   }
 
-  public void setDefaultReadConsistencyLevel(ConsistencyLevel defaultReadConsistencyLevel) {
+  public void setDefaultReadConsistencyLevel(HConsistencyLevel defaultReadConsistencyLevel) {
     this.defaultReadConsistencyLevel = defaultReadConsistencyLevel;
   }
 
-  public void setDefaultWriteConsistencyLevel(ConsistencyLevel defaultWriteConsistencyLevel) {
+  public void setDefaultWriteConsistencyLevel(HConsistencyLevel defaultWriteConsistencyLevel) {
     this.defaultWriteConsistencyLevel = defaultWriteConsistencyLevel;
   }
-  
-  
-  
+
+
+
 }