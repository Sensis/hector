package me.prettyprint.cassandra.model;

import java.util.ArrayList;
import java.util.Arrays;
import java.util.Collection;
import java.util.List;
import java.util.Map;

import me.prettyprint.cassandra.service.Keyspace;
import me.prettyprint.cassandra.utils.Assert;

import org.apache.cassandra.thrift.ColumnParent;
import org.apache.cassandra.thrift.SuperColumn;

/**
 * A query wrapper for the thrift call multiget_slice for a slice of supercolumns
 */
public final class MultigetSuperSliceQuery<K, SN, N, V> extends
    AbstractSliceQuery<K, SN, V, SuperRows<K, SN, N, V>> {

  private Collection<K> keys;
  private final Serializer<N> nameSerializer;

<<<<<<< HEAD
  /*package*/MultigetSuperSliceQuery(KeyspaceOperator ko, Serializer<K> keySerializer, Serializer<SN> sNameSerializer,
=======
  public MultigetSuperSliceQuery(KeyspaceOperator ko, Serializer<SN> sNameSerializer,
>>>>>>> 496008b2
      Serializer<N> nameSerializer, Serializer<V> valueSerializer) {
    super(ko, keySerializer, sNameSerializer, valueSerializer);
    Assert.notNull(nameSerializer, "nameSerializer can't be null");
    this.nameSerializer = nameSerializer;
  }

  public MultigetSuperSliceQuery<K, SN, N, V> setKeys(K... keys) {
    this.keys = Arrays.asList(keys);
    return this;
  }

  @Override
  public Result<SuperRows<K, SN, N, V>> execute() {
    return new Result<SuperRows<K, SN, N, V>>(
        keyspaceOperator.doExecute(new KeyspaceOperationCallback<SuperRows<K, SN, N, V>>() {
          @Override
          public SuperRows<K, SN, N, V> doInKeyspace(Keyspace ks) throws HectorException {
            List<K> keysList = new ArrayList<K>();
            keysList.addAll(keys);
            ColumnParent columnParent = new ColumnParent(columnFamilyName);
            Map<K, List<SuperColumn>> thriftRet = keySerializer.fromBytesMap(ks.multigetSuperSlice(keySerializer.toBytesList(keysList),
                columnParent, getPredicate()));
            return new SuperRows<K, SN, N, V>(thriftRet, keySerializer, columnNameSerializer, nameSerializer,
                valueSerializer);
          }
        }), this);
  }

  @Override
  public String toString() {
    return "MultigetSuperSliceQuery(" + keys + "," + super.toStringInternal() + ")";
  }
}<|MERGE_RESOLUTION|>--- conflicted
+++ resolved
@@ -21,11 +21,7 @@
   private Collection<K> keys;
   private final Serializer<N> nameSerializer;
 
-<<<<<<< HEAD
-  /*package*/MultigetSuperSliceQuery(KeyspaceOperator ko, Serializer<K> keySerializer, Serializer<SN> sNameSerializer,
-=======
-  public MultigetSuperSliceQuery(KeyspaceOperator ko, Serializer<SN> sNameSerializer,
->>>>>>> 496008b2
+  public MultigetSuperSliceQuery(KeyspaceOperator ko, Serializer<K> keySerializer, Serializer<SN> sNameSerializer,
       Serializer<N> nameSerializer, Serializer<V> valueSerializer) {
     super(ko, keySerializer, sNameSerializer, valueSerializer);
     Assert.notNull(nameSerializer, "nameSerializer can't be null");
