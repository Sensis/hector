package me.prettyprint.cassandra.model;

import java.util.Arrays;

import me.prettyprint.cassandra.model.thrift.ThriftFactory;
import me.prettyprint.cassandra.serializers.TypeInferringSerializer;
import me.prettyprint.cassandra.service.BatchMutation;
import me.prettyprint.cassandra.service.Keyspace;
import me.prettyprint.hector.api.beans.HColumn;
import me.prettyprint.hector.api.beans.HSuperColumn;
import me.prettyprint.hector.api.exceptions.HectorException;

import org.apache.cassandra.thrift.Clock;
import org.apache.cassandra.thrift.Deletion;
import org.apache.cassandra.thrift.SlicePredicate;


/**
 * A Mutator inserts or deletes values from the cluster.
 * There are two main ways to use a mutator:
 * 1. Use the insert/delete methods to immediately insert of delete values.
 * or 2. Use the addInsertion/addDeletion methods to schedule batch operations and then execute()
 * all of them in batch.
 *
 * The class is not thread-safe.
 *
 * @author Ran Tavory
 * @author zznate
 */
public class Mutator<K> {

  private final KeyspaceOperator ko;

  protected final Serializer<K> keySerializer;

  private BatchMutation<K> pendingMutations;

  public Mutator(KeyspaceOperator ko, Serializer<K> keySerializer) {
    this.ko = ko;
    this.keySerializer = keySerializer;
  }

  public Mutator(KeyspaceOperator ko) {
    this(ko, TypeInferringSerializer.<K> get());
  }

  // Simple and immediate insertion of a column
  public <N,V> MutationResult insert(final K key, final String cf, final HColumn<N,V> c) {
    addInsertion(key, cf, c);
    return execute();
  }

  // overloaded insert-super
  public <SN,N,V> MutationResult insert(final K key, final String cf,
      final HSuperColumn<SN,N,V> superColumn) {
    addInsertion(key, cf, superColumn);
    return execute();
  }

  public <N> MutationResult delete(final K key, final String cf, final N columnName,
      final Serializer<N> nameSerializer) {
    addDeletion(key, cf, columnName, nameSerializer);
    return execute();
  }

/**
 * Deletes a subcolumn of a supercolumn
 * @param <SN> super column type
 * @param <N> subcolumn type
 */
  public <SN,N> MutationResult subDelete(final K key, final String cf, final SN supercolumnName,
      final N columnName, final Serializer<SN> sNameSerializer, final Serializer<N> nameSerializer) {
    return new MutationResult(ko.doExecute(new KeyspaceOperationCallback<Void>() {
      @Override
      public Void doInKeyspace(Keyspace ks) throws HectorException {
        ks.remove(keySerializer.toBytes(key), ThriftFactory.createSuperColumnPath(cf,
            supercolumnName, columnName, sNameSerializer, nameSerializer));
        return null;
      }
    }));
  }

  // schedule an insertion to be executed in batch by the execute method
  // CAVEAT: a large number of calls with a typo in one of them will leave things in an
  // indeterminant state if we dont validate against LIVE (but cached of course)
  // keyspaces and CFs on each add/delete call
  // also, should throw a typed StatementValidationException or similar perhaps?
<<<<<<< HEAD
  public <N,V> Mutator<K> addInsertion(K key, String cf, HColumn<N,V> c) {
    getPendingMutations().addInsertion(key, Arrays.asList(cf), c.toThrift());
=======
  public <N,V> Mutator addInsertion(String key, String cf, HColumn<N,V> c) {
    getPendingMutations().addInsertion(key, Arrays.asList(cf), ((HColumnImpl<N, V>) c).toThrift());
>>>>>>> b9a6d25d
    return this;
  }

  /**
   * Schedule an insertion of a supercolumn to be inserted in batch mode by {@link #execute()}
   */
<<<<<<< HEAD
  public <SN,N,V> Mutator<K> addInsertion(K key, String cf, HSuperColumn<SN,N,V> sc) {
    getPendingMutations().addSuperInsertion(key, Arrays.asList(cf), sc.toThrift());
=======
  public <SN,N,V> Mutator addInsertion(String key, String cf, HSuperColumn<SN,N,V> sc) {
    getPendingMutations().addSuperInsertion(key, Arrays.asList(cf),
        ((HSuperColumnImpl<SN,N,V>) sc).toThrift());
>>>>>>> b9a6d25d
    return this;
  }

  /**
   * Adds a Deletion to the underlying batch_mutate call. The columnName argument can be null
   * in which case Deletion is created with only the Clock, resulting in the whole row being deleted
   */
  public <N> Mutator<K> addDeletion(K key, String cf, N columnName, Serializer<N> nameSerializer) {
    SlicePredicate sp = new SlicePredicate();
    sp.addToColumn_names(nameSerializer.toBytes(columnName));
    Deletion d = columnName != null ? new Deletion(new Clock(ko.createClock())).setPredicate(sp) : new Deletion(new Clock(ko.createClock()));
    getPendingMutations().addDeletion(key, Arrays.asList(cf), d);
    return this;
  }

  /**
   * Batch executes all mutations scheduled to this Mutator instance by addInsertion, addDeletion etc.
   * May throw a HectorException which is a RuntimeException.
   * @return A MutationResult holds the status.
   */
  public MutationResult execute() {
    if (pendingMutations == null || pendingMutations.isEmpty()) {
      return new MutationResult(true, 0, null);
    }
    final BatchMutation<K> mutations = pendingMutations.makeCopy();
    pendingMutations = null;
    return new MutationResult(ko.doExecute(new KeyspaceOperationCallback<Void>() {
      @Override
      public Void doInKeyspace(Keyspace ks) throws HectorException {
        ks.batchMutate(mutations);
        return null;
      }
    }));
  }

  /**
   * Discards all pending mutations.
   */
  public Mutator<K> discardPendingMutations() {
    pendingMutations = null;
    return this;
  }

  @Override
  public String toString() {
    return "Mutator(" + ko.toString() + ")";
  }

  private BatchMutation<K> getPendingMutations() {
    if (pendingMutations == null) {
      pendingMutations = new BatchMutation<K>(keySerializer);
    }
    return pendingMutations;
  }

}<|MERGE_RESOLUTION|>--- conflicted
+++ resolved
@@ -85,27 +85,18 @@
   // indeterminant state if we dont validate against LIVE (but cached of course)
   // keyspaces and CFs on each add/delete call
   // also, should throw a typed StatementValidationException or similar perhaps?
-<<<<<<< HEAD
   public <N,V> Mutator<K> addInsertion(K key, String cf, HColumn<N,V> c) {
-    getPendingMutations().addInsertion(key, Arrays.asList(cf), c.toThrift());
-=======
-  public <N,V> Mutator addInsertion(String key, String cf, HColumn<N,V> c) {
-    getPendingMutations().addInsertion(key, Arrays.asList(cf), ((HColumnImpl<N, V>) c).toThrift());
->>>>>>> b9a6d25d
+    getPendingMutations().addInsertion(key, Arrays.asList(cf),
+        ((HColumnImpl<N, V>) c).toThrift());
     return this;
   }
 
   /**
    * Schedule an insertion of a supercolumn to be inserted in batch mode by {@link #execute()}
    */
-<<<<<<< HEAD
   public <SN,N,V> Mutator<K> addInsertion(K key, String cf, HSuperColumn<SN,N,V> sc) {
-    getPendingMutations().addSuperInsertion(key, Arrays.asList(cf), sc.toThrift());
-=======
-  public <SN,N,V> Mutator addInsertion(String key, String cf, HSuperColumn<SN,N,V> sc) {
     getPendingMutations().addSuperInsertion(key, Arrays.asList(cf),
         ((HSuperColumnImpl<SN,N,V>) sc).toThrift());
->>>>>>> b9a6d25d
     return this;
   }
 
