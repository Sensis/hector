--- conflicted
+++ resolved
@@ -20,25 +20,16 @@
  */
 public final class RangeSlicesQuery<K,N,V> extends AbstractSliceQuery<K,N,V,OrderedRows<K,N,V>> {
 
-  private final HKeyRange keyRange;
+  private final HKeyRange<K> keyRange;
 
   /*package*/ RangeSlicesQuery(KeyspaceOperator ko, Serializer<K> keySerializer, Serializer<N> nameSerializer, Serializer<V> valueSerializer) {
     super(ko, keySerializer, nameSerializer, valueSerializer);
-    keyRange = new HKeyRange();
+    keyRange = new HKeyRange<K>(keySerializer);
   }
 
-<<<<<<< HEAD
-  public RangeSlicesQuery<K,N,V> setTokens(String start, String end) {
-    keyRange.setTokens(start, end);
-    return this;
-  }
 
   public RangeSlicesQuery<K,N,V> setKeys(K start, K end) {
-    keyRange.setKeys(start, end, keySerializer);
-=======
-  public RangeSlicesQuery<N,V> setKeys(String start, String end) {
     keyRange.setKeys(start, end);
->>>>>>> a154c078
     return this;
   }
 
@@ -47,6 +38,7 @@
     return this;
   }
 
+  @Override
   public Result<OrderedRows<K,N, V>> execute() {
     Assert.notNull(columnFamilyName, "columnFamilyName can't be null");
 
