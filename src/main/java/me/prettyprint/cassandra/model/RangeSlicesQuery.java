package me.prettyprint.cassandra.model;

import java.util.LinkedHashMap;
import java.util.List;
import java.util.Map;

import me.prettyprint.cassandra.service.Keyspace;
import me.prettyprint.cassandra.utils.Assert;

import org.apache.cassandra.thrift.Column;
import org.apache.cassandra.thrift.ColumnParent;

/**
 * A query for the thrift call get_range_slices.
 *
 * @author Ran Tavory
 *
 * @param <N>
 * @param <V>
 */
public final class RangeSlicesQuery<K,N,V> extends AbstractSliceQuery<K,N,V,OrderedRows<K,N,V>> {

  private final HKeyRange<K> keyRange;

<<<<<<< HEAD
  /*package*/ RangeSlicesQuery(KeyspaceOperator ko, Serializer<K> keySerializer, Serializer<N> nameSerializer, Serializer<V> valueSerializer) {
    super(ko, keySerializer, nameSerializer, valueSerializer);
    keyRange = new HKeyRange<K>(keySerializer);
=======
  public RangeSlicesQuery(KeyspaceOperator ko, Serializer<N> nameSerializer, Serializer<V> valueSerializer) {
    super(ko, nameSerializer, valueSerializer);
    keyRange = new HKeyRange();
>>>>>>> 496008b2
  }


  public RangeSlicesQuery<K,N,V> setKeys(K start, K end) {
    keyRange.setKeys(start, end);
    return this;
  }

  public RangeSlicesQuery<K,N,V> setRowCount(int rowCount) {
    keyRange.setRowCount(rowCount);
    return this;
  }

  @Override
  public Result<OrderedRows<K,N, V>> execute() {
    Assert.notNull(columnFamilyName, "columnFamilyName can't be null");

    return new Result<OrderedRows<K,N,V>>(keyspaceOperator.doExecute(
        new KeyspaceOperationCallback<OrderedRows<K,N,V>>() {
          @Override
          public OrderedRows<K,N,V> doInKeyspace(Keyspace ks) throws HectorException {
            ColumnParent columnParent = new ColumnParent(columnFamilyName);
            Map<K, List<Column>> thriftRet = keySerializer.fromBytesMap(
                ks.getRangeSlices(columnParent, getPredicate(), keyRange.toThrift()));
            return new OrderedRows<K,N,V>((LinkedHashMap<K, List<Column>>) thriftRet, columnNameSerializer, valueSerializer);
          }
        }), this);
  }

  @Override
  public String toString() {
    return "RangeSlicesQuery(" + keyRange + super.toStringInternal() + ")";
  }
}<|MERGE_RESOLUTION|>--- conflicted
+++ resolved
@@ -22,15 +22,9 @@
 
   private final HKeyRange<K> keyRange;
 
-<<<<<<< HEAD
-  /*package*/ RangeSlicesQuery(KeyspaceOperator ko, Serializer<K> keySerializer, Serializer<N> nameSerializer, Serializer<V> valueSerializer) {
+  public RangeSlicesQuery(KeyspaceOperator ko, Serializer<K> keySerializer, Serializer<N> nameSerializer, Serializer<V> valueSerializer) {
     super(ko, keySerializer, nameSerializer, valueSerializer);
     keyRange = new HKeyRange<K>(keySerializer);
-=======
-  public RangeSlicesQuery(KeyspaceOperator ko, Serializer<N> nameSerializer, Serializer<V> valueSerializer) {
-    super(ko, nameSerializer, valueSerializer);
-    keyRange = new HKeyRange();
->>>>>>> 496008b2
   }
 
 
