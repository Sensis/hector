--- conflicted
+++ resolved
@@ -21,7 +21,6 @@
 
   private K key;
   private SN superColumn;
-<<<<<<< HEAD
   private final Serializer<SN> sNameSerializer;
 
   /*package*/ SubSliceQuery(KeyspaceOperator ko, Serializer<K> keySerializer, Serializer<SN> sNameSerializer,
@@ -29,15 +28,6 @@
     super(ko, keySerializer, nameSerializer, valueSerializer);
     Assert.notNull(sNameSerializer, "Supername serializer cannot be null");
     this.sNameSerializer = sNameSerializer;
-=======
-  private final Serializer<SN> sNameExtractor;
-
-  /*package*/ SubSliceQuery(KeyspaceOperator ko, Serializer<SN> sNameExtractor,
-      Serializer<N> nameExtractor, Serializer<V> valueExtractor) {
-    super(ko, nameExtractor, valueExtractor);
-    Assert.notNull(sNameExtractor, "Supername extractor cannot be null");
-    this.sNameExtractor = sNameExtractor;
->>>>>>> a5598cc8
   }
 
   public SubSliceQuery<K,SN,N,V> setKey(K key) {
@@ -53,6 +43,7 @@
     return this;
   }
 
+  @Override
   public Result<ColumnSlice<N, V>> execute() {
     Assert.notNull(key, "Key cannot be null");
     Assert.notNull(superColumn, "Supercolumn cannot be null");
