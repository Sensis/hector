--- conflicted
+++ resolved
@@ -10,14 +10,9 @@
  */
 public final class SuperCountQuery<K,SN> extends AbstractCountQuery<K,SN> implements Query<Integer> {
 
-<<<<<<< HEAD
-  /*package*/ SuperCountQuery(KeyspaceOperator ko, Serializer<K> keySerializer,
+  public SuperCountQuery(KeyspaceOperator ko, Serializer<K> keySerializer,
       Serializer<SN> superNameSerializer) {
     super(ko, keySerializer, superNameSerializer);
-=======
-  public SuperCountQuery(KeyspaceOperator ko) {
-    super(ko);
->>>>>>> 496008b2
   }
 
   @Override
