package me.prettyprint.cassandra.model;

import java.util.HashMap;
import java.util.Iterator;
import java.util.List;
import java.util.Map;

import me.prettyprint.cassandra.utils.Assert;

import org.apache.cassandra.thrift.SuperColumn;

/**
 * Returned by a MultigetSuperSliceQuery (multiget_slice for supercolumns)
 *
 * @author Ran Tavory
 *
 * @param <N>
 * @param <V>
 */
<<<<<<< HEAD
public class SuperRows<K, SN, N, V> implements Iterable<SuperRow<K, SN, N, V>> {

  private final Map<K, SuperRow<K, SN, N, V>> rows;
  
  Serializer<K> keySerializer;

  public SuperRows(Map<K, List<SuperColumn>> thriftRet, Serializer<K> keySerializer, Serializer<SN> sNameSerializer,
      Serializer<N> nameSerializer, Serializer<V> valueSerializer) {
    Assert.noneNull(thriftRet, keySerializer, sNameSerializer, nameSerializer, valueSerializer);
    this.keySerializer = keySerializer;
    rows = new HashMap<K, SuperRow<K, SN, N, V>>(thriftRet.size());
    for (Map.Entry<K, List<SuperColumn>> entry : thriftRet.entrySet()) {
      rows.put(entry.getKey(), new SuperRow<K, SN, N, V>(entry.getKey(), entry.getValue(),
          sNameSerializer, nameSerializer, valueSerializer));
=======
public class SuperRows<SN, N, V> implements Iterable<SuperRow<SN, N, V>> {

  private final Map<String, SuperRow<SN, N, V>> rows;

  public SuperRows(Map<String, List<SuperColumn>> thriftSuperColumns, Serializer<SN> sNameExtractor,
      Serializer<N> nameExtractor, Serializer<V> valueExtractor) {
    Assert.noneNull(thriftSuperColumns, sNameExtractor, nameExtractor, valueExtractor);
    rows = new HashMap<String, SuperRow<SN, N, V>>(thriftSuperColumns.size());
    for (Map.Entry<String, List<SuperColumn>> entry : thriftSuperColumns.entrySet()) {
      rows.put(entry.getKey(), new SuperRow<SN, N, V>(entry.getKey(), entry.getValue(),
          sNameExtractor, nameExtractor, valueExtractor));
>>>>>>> a5598cc8
    }
  }

  public SuperRow<K, SN, N, V> getByKey(K key) {
    return rows.get(key);
  }

  public int getCount() {
    return rows.size();
  }

  public Iterator<SuperRow<K, SN, N, V>> iterator() {
    return rows.values().iterator();
  }

  @Override
  public String toString() {
    return "SuperRows(" + rows + ")";
  }
}<|MERGE_RESOLUTION|>--- conflicted
+++ resolved
@@ -17,11 +17,10 @@
  * @param <N>
  * @param <V>
  */
-<<<<<<< HEAD
 public class SuperRows<K, SN, N, V> implements Iterable<SuperRow<K, SN, N, V>> {
 
   private final Map<K, SuperRow<K, SN, N, V>> rows;
-  
+
   Serializer<K> keySerializer;
 
   public SuperRows(Map<K, List<SuperColumn>> thriftRet, Serializer<K> keySerializer, Serializer<SN> sNameSerializer,
@@ -32,19 +31,6 @@
     for (Map.Entry<K, List<SuperColumn>> entry : thriftRet.entrySet()) {
       rows.put(entry.getKey(), new SuperRow<K, SN, N, V>(entry.getKey(), entry.getValue(),
           sNameSerializer, nameSerializer, valueSerializer));
-=======
-public class SuperRows<SN, N, V> implements Iterable<SuperRow<SN, N, V>> {
-
-  private final Map<String, SuperRow<SN, N, V>> rows;
-
-  public SuperRows(Map<String, List<SuperColumn>> thriftSuperColumns, Serializer<SN> sNameExtractor,
-      Serializer<N> nameExtractor, Serializer<V> valueExtractor) {
-    Assert.noneNull(thriftSuperColumns, sNameExtractor, nameExtractor, valueExtractor);
-    rows = new HashMap<String, SuperRow<SN, N, V>>(thriftSuperColumns.size());
-    for (Map.Entry<String, List<SuperColumn>> entry : thriftSuperColumns.entrySet()) {
-      rows.put(entry.getKey(), new SuperRow<SN, N, V>(entry.getKey(), entry.getValue(),
-          sNameExtractor, nameExtractor, valueExtractor));
->>>>>>> a5598cc8
     }
   }
 
@@ -56,6 +42,7 @@
     return rows.size();
   }
 
+  @Override
   public Iterator<SuperRow<K, SN, N, V>> iterator() {
     return rows.values().iterator();
   }
