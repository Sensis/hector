--- conflicted
+++ resolved
@@ -1,12 +1,7 @@
 package me.prettyprint.cassandra.model.thrift;
 
-<<<<<<< HEAD
-import me.prettyprint.cassandra.model.KeyspaceOperator;
-import me.prettyprint.cassandra.model.Result;
-import me.prettyprint.cassandra.model.Serializer;
-=======
 import me.prettyprint.hector.api.Keyspace;
->>>>>>> 6756e8ea
+import me.prettyprint.hector.api.Serializer;
 import me.prettyprint.hector.api.query.CountQuery;
 import me.prettyprint.hector.api.query.QueryResult;
 
@@ -19,14 +14,9 @@
 public final class ThriftCountQuery<K, N> extends AbstractThriftCountQuery<K, N> implements
     CountQuery<K, N> {
 
-<<<<<<< HEAD
-  public ThriftCountQuery(KeyspaceOperator ko, Serializer<K> keySerializer,
+  public ThriftCountQuery(Keyspace k, Serializer<K> keySerializer,
       Serializer<N> nameSerializer) {
-    super(ko, keySerializer, nameSerializer);
-=======
-  public ThriftCountQuery(Keyspace ko) {
-    super(ko);
->>>>>>> 6756e8ea
+    super(k, keySerializer, nameSerializer);
   }
 
   @Override
