package me.prettyprint.cassandra.model.thrift;

import java.util.ArrayList;
import java.util.Arrays;
import java.util.Collection;
import java.util.List;
import java.util.Map;

import me.prettyprint.cassandra.model.AbstractSliceQuery;
import me.prettyprint.cassandra.model.KeyspaceOperationCallback;
import me.prettyprint.cassandra.model.KeyspaceOperator;
import me.prettyprint.cassandra.model.Result;
import me.prettyprint.cassandra.model.RowsImpl;
import me.prettyprint.cassandra.model.Serializer;
import me.prettyprint.cassandra.service.Keyspace;
import me.prettyprint.cassandra.utils.Assert;
import me.prettyprint.hector.api.beans.Rows;
import me.prettyprint.hector.api.exceptions.HectorException;
import me.prettyprint.hector.api.query.MultigetSliceQuery;

import org.apache.cassandra.thrift.Column;
import org.apache.cassandra.thrift.ColumnParent;

/**
 * A query wrapper for the thrift call multiget_slice
 */
public final class ThriftMultigetSliceQuery<K, N, V> extends AbstractSliceQuery<K, N, V, Rows<K, N, V>>
    implements MultigetSliceQuery<K, N, V> {

  private Collection<K> keys;

  public ThriftMultigetSliceQuery(KeyspaceOperator ko,
      Serializer<K> keySerializer,
      Serializer<N> nameSerializer,
      Serializer<V> valueSerializer) {
    super(ko, keySerializer, nameSerializer, valueSerializer);
  }

  @Override
  public MultigetSliceQuery<K, N, V> setKeys(K... keys) {
    this.keys = Arrays.asList(keys);
    return this;
  }

  @Override
  public Result<Rows<K, N,V>> execute() {
    Assert.notNull(columnFamilyName, "columnFamilyName can't be null");
    Assert.notNull(keys, "keys can't be null");

    return new Result<Rows<K, N,V>>(keyspaceOperator.doExecute(
        new KeyspaceOperationCallback<Rows<K, N,V>>() {
          @Override
<<<<<<< HEAD
          public Rows<K, N,V> doInKeyspace(Keyspace ks) throws HectorException {
            List<K> keysList = new ArrayList<K>();
            keysList.addAll(keys);
            ColumnParent columnParent = new ColumnParent(columnFamilyName);
            Map<K, List<Column>> thriftRet = keySerializer.fromBytesMap(
                ks.multigetSlice(keySerializer.toBytesSet(keysList), columnParent, getPredicate()));
            return new Rows<K, N, V>(thriftRet, columnNameSerializer, valueSerializer);
=======
          public Rows<N, V> doInKeyspace(Keyspace ks) throws HectorException {
            List<String> keysList = new ArrayList<String>();
            keysList.addAll(keys);
            ColumnParent columnParent = new ColumnParent(columnFamilyName);
            Map<String, List<Column>> thriftRet =
              ks.multigetSlice(keysList, columnParent, getPredicate());
            return new RowsImpl<N,V>(thriftRet, columnNameSerializer, valueSerializer);
>>>>>>> b9a6d25d
          }
        }), this);
  }

  @Override
  public String toString() {
    return "MultigetSliceQuery(" + keys + "," + super.toStringInternal() + ")";
  }

  @SuppressWarnings("unchecked")
  @Override
  public MultigetSliceQuery<K, N, V> setColumnNames(N... columnNames) {
    return (MultigetSliceQuery<K, N, V>) super.setColumnNames(columnNames);
  }

  @SuppressWarnings("unchecked")
  @Override
  public MultigetSliceQuery<K, N, V> setRange(N start, N finish, boolean reversed,
      int count) {
    return (MultigetSliceQuery<K, N, V>) super.setRange(start, finish, reversed, count);
  }

  @SuppressWarnings("unchecked")
  @Override
  public MultigetSliceQuery<K, N, V> setColumnFamily(String cf) {
    return (MultigetSliceQuery<K, N, V>) super.setColumnFamily(cf);
  }
}<|MERGE_RESOLUTION|>--- conflicted
+++ resolved
@@ -50,23 +50,13 @@
     return new Result<Rows<K, N,V>>(keyspaceOperator.doExecute(
         new KeyspaceOperationCallback<Rows<K, N,V>>() {
           @Override
-<<<<<<< HEAD
           public Rows<K, N,V> doInKeyspace(Keyspace ks) throws HectorException {
             List<K> keysList = new ArrayList<K>();
             keysList.addAll(keys);
             ColumnParent columnParent = new ColumnParent(columnFamilyName);
             Map<K, List<Column>> thriftRet = keySerializer.fromBytesMap(
                 ks.multigetSlice(keySerializer.toBytesSet(keysList), columnParent, getPredicate()));
-            return new Rows<K, N, V>(thriftRet, columnNameSerializer, valueSerializer);
-=======
-          public Rows<N, V> doInKeyspace(Keyspace ks) throws HectorException {
-            List<String> keysList = new ArrayList<String>();
-            keysList.addAll(keys);
-            ColumnParent columnParent = new ColumnParent(columnFamilyName);
-            Map<String, List<Column>> thriftRet =
-              ks.multigetSlice(keysList, columnParent, getPredicate());
-            return new RowsImpl<N,V>(thriftRet, columnNameSerializer, valueSerializer);
->>>>>>> b9a6d25d
+            return new RowsImpl<K, N, V>(thriftRet, columnNameSerializer, valueSerializer);
           }
         }), this);
   }
