--- conflicted
+++ resolved
@@ -55,13 +55,8 @@
             keysList.addAll(keys);
             ColumnParent columnParent = new ColumnParent(columnFamilyName);
             Map<K, List<Column>> thriftRet = keySerializer.fromBytesMap(
-<<<<<<< HEAD
-                ks.multigetSlice(keySerializer.toBytesSet(keysList), columnParent, getPredicate()));
+                ks.multigetSlice(keySerializer.toBytesList(keysList), columnParent, getPredicate()));
             return new RowsImpl<K, N, V>(thriftRet, columnNameSerializer, valueSerializer);
-=======
-                ks.multigetSlice(keySerializer.toBytesList(keysList), columnParent, getPredicate()));
-            return new Rows<K, N, V>(thriftRet, columnNameSerializer, valueSerializer);
->>>>>>> 4b7bec36
           }
         }), this);
   }
