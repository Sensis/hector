--- conflicted
+++ resolved
@@ -57,17 +57,10 @@
             List<K> keysList = new ArrayList<K>();
             keysList.addAll(keys);
             ColumnParent columnParent = new ColumnParent(columnFamilyName);
-<<<<<<< HEAD
             Map<K, List<SuperColumn>> thriftRet = keySerializer.fromBytesMap(ks.multigetSuperSlice(
                 keySerializer.toBytesSet(keysList), columnParent, getPredicate()));
-            return new SuperRows<K, SN, N, V>(thriftRet, keySerializer, columnNameSerializer,
+            return new SuperRowsImpl<K, SN, N, V>(thriftRet, keySerializer, columnNameSerializer,
                 nameSerializer, valueSerializer);
-=======
-            Map<String, List<SuperColumn>> thriftRet = ks.multigetSuperSlice(keysList,
-                columnParent, getPredicate());
-            return new SuperRowsImpl<SN, N, V>(thriftRet, columnNameSerializer, nameSerializer,
-                valueSerializer);
->>>>>>> b9a6d25d
           }
         }), this);
   }
