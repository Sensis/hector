--- conflicted
+++ resolved
@@ -58,13 +58,8 @@
             keysList.addAll(keys);
             ColumnParent columnParent = new ColumnParent(columnFamilyName);
             Map<K, List<SuperColumn>> thriftRet = keySerializer.fromBytesMap(ks.multigetSuperSlice(
-<<<<<<< HEAD
-                keySerializer.toBytesSet(keysList), columnParent, getPredicate()));
+                keySerializer.toBytesList(keysList), columnParent, getPredicate()));
             return new SuperRowsImpl<K, SN, N, V>(thriftRet, keySerializer, columnNameSerializer,
-=======
-                keySerializer.toBytesList(keysList), columnParent, getPredicate()));
-            return new SuperRows<K, SN, N, V>(thriftRet, keySerializer, columnNameSerializer,
->>>>>>> 4b7bec36
                 nameSerializer, valueSerializer);
           }
         }), this);
