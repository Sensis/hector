--- conflicted
+++ resolved
@@ -33,18 +33,12 @@
   private Collection<K> keys;
   private final Serializer<N> nameSerializer;
 
-<<<<<<< HEAD
-  public ThriftMultigetSuperSliceQuery(KeyspaceOperator ko,
+  public ThriftMultigetSuperSliceQuery(Keyspace keyspace,
       Serializer<K> keySerializer,
       Serializer<SN> sNameSerializer,
       Serializer<N> nameSerializer,
       Serializer<V> valueSerializer) {
-    super(ko, keySerializer, sNameSerializer, valueSerializer);
-=======
-  public ThriftMultigetSuperSliceQuery(Keyspace ko, Serializer<SN> sNameSerializer,
-      Serializer<N> nameSerializer, Serializer<V> valueSerializer) {
-    super(ko, sNameSerializer, valueSerializer);
->>>>>>> 6756e8ea
+    super(keyspace, keySerializer, sNameSerializer, valueSerializer);
     Assert.notNull(nameSerializer, "nameSerializer can't be null");
     this.nameSerializer = nameSerializer;
   }
@@ -56,21 +50,12 @@
   }
 
   @Override
-<<<<<<< HEAD
-  public Result<SuperRows<K, SN, N, V>> execute() {
-    return new Result<SuperRows<K, SN, N, V>>(
-        keyspaceOperator.doExecute(new KeyspaceOperationCallback<SuperRows<K, SN, N, V>>() {
+  public QueryResult<SuperRows<K, SN, N, V>> execute() {
+    return new QueryResultImpl<SuperRows<K, SN, N, V>>(
+        keyspace.doExecute(new KeyspaceOperationCallback<SuperRows<K, SN, N, V>>() {
           @Override
-          public SuperRows<K, SN, N, V> doInKeyspace(Keyspace ks) throws HectorException {
+          public SuperRows<K, SN, N, V> doInKeyspace(KeyspaceService ks) throws HectorException {
             List<K> keysList = new ArrayList<K>();
-=======
-  public QueryResult<SuperRows<SN, N, V>> execute() {
-    return new QueryResultImpl<SuperRows<SN, N, V>>(
-        keyspace.doExecute(new KeyspaceOperationCallback<SuperRows<SN, N, V>>() {
-          @Override
-          public SuperRows<SN, N, V> doInKeyspace(KeyspaceService ks) throws HectorException {
-            List<String> keysList = new ArrayList<String>();
->>>>>>> 6756e8ea
             keysList.addAll(keys);
             ColumnParent columnParent = new ColumnParent(columnFamilyName);
             Map<K, List<SuperColumn>> thriftRet = keySerializer.fromBytesMap(ks.multigetSuperSlice(
