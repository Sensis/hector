--- conflicted
+++ resolved
@@ -34,14 +34,9 @@
   private final HKeyRange<K> keyRange;
   private SN superColumn;
 
-<<<<<<< HEAD
-  public ThriftRangeSubSlicesQuery(KeyspaceOperator ko, Serializer<K> keySerializer, Serializer<SN> sNameSerializer,
-=======
-
-  public ThriftRangeSubSlicesQuery(Keyspace ko, Serializer<SN> sNameSerializer,
->>>>>>> 6756e8ea
+  public ThriftRangeSubSlicesQuery(Keyspace k, Serializer<K> keySerializer, Serializer<SN> sNameSerializer,
       Serializer<N> nameSerializer, Serializer<V> valueSerializer) {
-    super(ko, keySerializer, nameSerializer, valueSerializer);
+    super(k, keySerializer, nameSerializer, valueSerializer);
     Assert.notNull(sNameSerializer, "sNameSerializer cannot be null");
     this.sNameSerializer = sNameSerializer;
     keyRange = new HKeyRange<K>(keySerializer);
@@ -68,25 +63,14 @@
   }
 
   @Override
-<<<<<<< HEAD
-  public Result<OrderedRows<K,N, V>> execute() {
+  public QueryResult<OrderedRows<K,N, V>> execute() {
     Assert.notNull(columnFamilyName, "columnFamilyName can't be null");
     Assert.notNull(superColumn, "superColumn cannot be null");
 
-    return new Result<OrderedRows<K,N,V>>(keyspaceOperator.doExecute(
+    return new QueryResultImpl<OrderedRows<K,N,V>>(keyspace.doExecute(
         new KeyspaceOperationCallback<OrderedRows<K,N,V>>() {
           @Override
-          public OrderedRows<K,N,V> doInKeyspace(Keyspace ks) throws HectorException {
-=======
-  public QueryResult<OrderedRows<N, V>> execute() {
-    Assert.notNull(columnFamilyName, "columnFamilyName can't be null");
-    Assert.notNull(superColumn, "superColumn cannot be null");
-
-    return new QueryResultImpl<OrderedRows<N,V>>(keyspace.doExecute(
-        new KeyspaceOperationCallback<OrderedRows<N,V>>() {
-          @Override
-          public OrderedRows<N, V> doInKeyspace(KeyspaceService ks) throws HectorException {
->>>>>>> 6756e8ea
+          public OrderedRows<K,N,V> doInKeyspace(KeyspaceService ks) throws HectorException {
             ColumnParent columnParent = new ColumnParent(columnFamilyName);
             columnParent.setSuper_column(sNameSerializer.toBytes(superColumn));
             Map<K, List<Column>> thriftRet = keySerializer.fromBytesMap(
