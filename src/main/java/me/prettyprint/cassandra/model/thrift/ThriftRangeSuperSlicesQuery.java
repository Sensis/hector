--- conflicted
+++ resolved
@@ -65,20 +65,13 @@
     return new Result<OrderedSuperRows<K, SN,N,V>>(keyspaceOperator.doExecute(
         new KeyspaceOperationCallback<OrderedSuperRows<K, SN,N,V>>() {
           @Override
-<<<<<<< HEAD
           public OrderedSuperRows<K, SN,N,V> doInKeyspace(Keyspace ks) throws HectorException {
             ColumnParent columnParent = new ColumnParent(columnFamilyName);
             Map<K, List<SuperColumn>> thriftRet = keySerializer.fromBytesMap(
                 ks.getSuperRangeSlices(columnParent, getPredicate(), keyRange.toThrift()));
-            return new OrderedSuperRows<K,SN,N,V>((LinkedHashMap<K, List<SuperColumn>>) thriftRet, keySerializer, columnNameSerializer, nameSerializer,
-=======
-          public OrderedSuperRows<SN, N, V> doInKeyspace(Keyspace ks) throws HectorException {
-            ColumnParent columnParent = new ColumnParent(columnFamilyName);
-            LinkedHashMap<String, List<SuperColumn>> thriftRet =
-                ks.getSuperRangeSlices(columnParent, getPredicate(), keyRange.toThrift());
-            return new OrderedSuperRowsImpl<SN,N,V>(thriftRet, columnNameSerializer, nameSerializer,
->>>>>>> b9a6d25d
-                valueSerializer);
+            return new OrderedSuperRowsImpl<K, SN, N, V>(
+                (LinkedHashMap<K, List<SuperColumn>>) thriftRet, keySerializer,
+                columnNameSerializer, nameSerializer, valueSerializer);
           }
         }), this);
   }
