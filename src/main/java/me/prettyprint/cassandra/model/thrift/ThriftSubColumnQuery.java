package me.prettyprint.cassandra.model.thrift;

import me.prettyprint.cassandra.model.AbstractSubColumnQuery;
import me.prettyprint.hector.api.Keyspace;
import me.prettyprint.hector.api.Serializer;
import me.prettyprint.hector.api.query.SubColumnQuery;

/**
 * Thrift implementation of SubColumnQuery
 * @author Ran Tavory
 *
 * @param <SN> supercolumn name type
 * @param <N> column name type
 * @param <V> column value type
 */
public final class ThriftSubColumnQuery<K, SN,N,V> extends AbstractSubColumnQuery<K, SN, N, V>
    implements SubColumnQuery<K, SN, N, V> {

<<<<<<< HEAD
  /*package*/ public ThriftSubColumnQuery(KeyspaceOperator keyspaceOperator,
      Serializer<K> keySerializer,
      Serializer<SN> sNameSerializer,
      Serializer<N> nameSerializer,
      Serializer<V> valueSerializer) {
    super(keyspaceOperator, keySerializer, sNameSerializer, nameSerializer, valueSerializer);
=======
  /*package*/ public ThriftSubColumnQuery(Keyspace keyspace,
      Serializer<SN> sNameSerializer,
      Serializer<N> nameSerializer,
      Serializer<V> valueSerializer) {
    super(keyspace, sNameSerializer, nameSerializer, valueSerializer);
>>>>>>> 6756e8ea
  }

}<|MERGE_RESOLUTION|>--- conflicted
+++ resolved
@@ -16,20 +16,12 @@
 public final class ThriftSubColumnQuery<K, SN,N,V> extends AbstractSubColumnQuery<K, SN, N, V>
     implements SubColumnQuery<K, SN, N, V> {
 
-<<<<<<< HEAD
-  /*package*/ public ThriftSubColumnQuery(KeyspaceOperator keyspaceOperator,
+  /*package*/ public ThriftSubColumnQuery(Keyspace keyspace,
       Serializer<K> keySerializer,
       Serializer<SN> sNameSerializer,
       Serializer<N> nameSerializer,
       Serializer<V> valueSerializer) {
-    super(keyspaceOperator, keySerializer, sNameSerializer, nameSerializer, valueSerializer);
-=======
-  /*package*/ public ThriftSubColumnQuery(Keyspace keyspace,
-      Serializer<SN> sNameSerializer,
-      Serializer<N> nameSerializer,
-      Serializer<V> valueSerializer) {
-    super(keyspace, sNameSerializer, nameSerializer, valueSerializer);
->>>>>>> 6756e8ea
+    super(keyspace, keySerializer, sNameSerializer, nameSerializer, valueSerializer);
   }
 
 }