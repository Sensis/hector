package me.prettyprint.cassandra.model.thrift;

<<<<<<< HEAD
import me.prettyprint.cassandra.model.KeyspaceOperator;
import me.prettyprint.cassandra.model.Result;
import me.prettyprint.cassandra.model.Serializer;
=======
import me.prettyprint.hector.api.Keyspace;
import me.prettyprint.hector.api.query.QueryResult;
>>>>>>> 6756e8ea
import me.prettyprint.hector.api.query.SuperCountQuery;


/**
 * Counts super column for a of a key in a super column family
 *
 * @author Ran Tavory
 */
public final class ThriftSuperCountQuery<K, SN> extends AbstractThriftCountQuery<K, SN>
    implements SuperCountQuery<K, SN> {

<<<<<<< HEAD
  public ThriftSuperCountQuery(KeyspaceOperator ko, Serializer<K> keySerializer,
      Serializer<SN> sNnameSerializer) {
    super(ko, keySerializer, sNnameSerializer);
=======
  public ThriftSuperCountQuery(Keyspace ko) {
    super(ko);
>>>>>>> 6756e8ea
  }

  @Override
  public QueryResult<Integer> execute() {
    return countColumns();
  }

  @Override
  public String toString() {
    return "SuperCountQuery(" + columnFamily + "," + key + ")";
  }

  @SuppressWarnings("unchecked")
  @Override
  public SuperCountQuery<K, SN> setKey(K key) {
    return (SuperCountQuery<K, SN>) super.setKey(key);
  }

  @SuppressWarnings("unchecked")
  @Override
  public SuperCountQuery<K, SN> setColumnFamily(String cf) {
    return (SuperCountQuery<K, SN>) super.setColumnFamily(cf);
  }

  @SuppressWarnings("unchecked")
  @Override
  public SuperCountQuery<K, SN> setColumnNames(SN... columnNames) {
    return (SuperCountQuery<K, SN>) super.setColumnNames(columnNames);
  }

  @SuppressWarnings("unchecked")
  @Override
  public SuperCountQuery<K, SN> setRange(SN start, SN finish, int count) {
    return (SuperCountQuery<K, SN>) super.setRange(start, finish, count);
  }
}<|MERGE_RESOLUTION|>--- conflicted
+++ resolved
@@ -1,13 +1,8 @@
 package me.prettyprint.cassandra.model.thrift;
 
-<<<<<<< HEAD
-import me.prettyprint.cassandra.model.KeyspaceOperator;
-import me.prettyprint.cassandra.model.Result;
-import me.prettyprint.cassandra.model.Serializer;
-=======
 import me.prettyprint.hector.api.Keyspace;
+import me.prettyprint.hector.api.Serializer;
 import me.prettyprint.hector.api.query.QueryResult;
->>>>>>> 6756e8ea
 import me.prettyprint.hector.api.query.SuperCountQuery;
 
 
@@ -19,14 +14,9 @@
 public final class ThriftSuperCountQuery<K, SN> extends AbstractThriftCountQuery<K, SN>
     implements SuperCountQuery<K, SN> {
 
-<<<<<<< HEAD
-  public ThriftSuperCountQuery(KeyspaceOperator ko, Serializer<K> keySerializer,
+  public ThriftSuperCountQuery(Keyspace keyspace, Serializer<K> keySerializer,
       Serializer<SN> sNnameSerializer) {
-    super(ko, keySerializer, sNnameSerializer);
-=======
-  public ThriftSuperCountQuery(Keyspace ko) {
-    super(ko);
->>>>>>> 6756e8ea
+    super(keyspace, keySerializer, sNnameSerializer);
   }
 
   @Override
