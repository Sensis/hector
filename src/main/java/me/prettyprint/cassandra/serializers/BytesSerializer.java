package me.prettyprint.cassandra.serializers;

<<<<<<< HEAD
=======
import java.util.List;
import java.util.Map;

import me.prettyprint.hector.api.Serializer;
>>>>>>> 6756e8ea

/**
 * The BytesExtractor is a simple identity function. It supports the Extractor interface and
 * implements the fromBytes and toBytes as simple identity functions.
 *
 * @author Ran Tavory
 *
 */
public final class BytesSerializer extends AbstractSerializer<byte[]> {

  private static BytesSerializer instance = new BytesSerializer();

  public static BytesSerializer get() {
    return instance;
  }

  @Override
<<<<<<< HEAD
=======
  public byte[] toBytes(byte[] obj) {
    return obj;
  }

  @Override
>>>>>>> 6756e8ea
  public byte[] fromBytes(byte[] bytes) {
    return bytes;
  }

  @Override
<<<<<<< HEAD
  public byte[] toBytes(byte[] obj) {
    return obj;
=======
  public List<byte[]> toBytesList(List<byte[]> list) {
    return list;
  }

  @Override
  public List<byte[]> fromBytesList(List<byte[]> list) {
    return list;
  }

  @Override
  public <V> Map<byte[], V> toBytesMap(Map<byte[], V> map) {
    return map;
  }

  @Override
  public <V> Map<byte[], V> fromBytesMap(Map<byte[], V> map) {
    return map;
>>>>>>> 6756e8ea
  }
}<|MERGE_RESOLUTION|>--- conflicted
+++ resolved
@@ -1,12 +1,7 @@
 package me.prettyprint.cassandra.serializers;
 
-<<<<<<< HEAD
-=======
-import java.util.List;
-import java.util.Map;
+import me.prettyprint.hector.api.Serializer;
 
-import me.prettyprint.hector.api.Serializer;
->>>>>>> 6756e8ea
 
 /**
  * The BytesExtractor is a simple identity function. It supports the Extractor interface and
@@ -15,7 +10,7 @@
  * @author Ran Tavory
  *
  */
-public final class BytesSerializer extends AbstractSerializer<byte[]> {
+public final class BytesSerializer extends AbstractSerializer<byte[]> implements Serializer<byte[]>{
 
   private static BytesSerializer instance = new BytesSerializer();
 
@@ -24,40 +19,12 @@
   }
 
   @Override
-<<<<<<< HEAD
-=======
-  public byte[] toBytes(byte[] obj) {
-    return obj;
-  }
-
-  @Override
->>>>>>> 6756e8ea
   public byte[] fromBytes(byte[] bytes) {
     return bytes;
   }
 
   @Override
-<<<<<<< HEAD
   public byte[] toBytes(byte[] obj) {
     return obj;
-=======
-  public List<byte[]> toBytesList(List<byte[]> list) {
-    return list;
-  }
-
-  @Override
-  public List<byte[]> fromBytesList(List<byte[]> list) {
-    return list;
-  }
-
-  @Override
-  public <V> Map<byte[], V> toBytesMap(Map<byte[], V> map) {
-    return map;
-  }
-
-  @Override
-  public <V> Map<byte[], V> fromBytesMap(Map<byte[], V> map) {
-    return map;
->>>>>>> 6756e8ea
   }
 }