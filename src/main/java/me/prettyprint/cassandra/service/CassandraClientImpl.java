package me.prettyprint.cassandra.service;

import java.net.UnknownHostException;
import java.util.ArrayList;
import java.util.List;
import java.util.concurrent.ConcurrentHashMap;
import java.util.concurrent.atomic.AtomicLong;

import me.prettyprint.hector.api.exceptions.HNotFoundException;
import me.prettyprint.hector.api.exceptions.HectorException;
import me.prettyprint.hector.api.exceptions.HectorTransportException;

import org.apache.cassandra.thrift.Cassandra;
import org.apache.cassandra.thrift.ConsistencyLevel;
import org.apache.cassandra.thrift.KsDef;
import org.apache.thrift.TException;
import org.slf4j.Logger;
import org.slf4j.LoggerFactory;

/**
 * Implementation of the client interface.
 *
 * @author Ran Tavory (rantav@gmail.com)
 *
 */
/*package*/ class CassandraClientImpl implements CassandraClient {

  @SuppressWarnings("unused")
  private static final Logger log = LoggerFactory.getLogger(CassandraClientImpl.class);

  /** Serial number of the client used to track client creation for debug purposes */
  private static final AtomicLong serial = new AtomicLong(0);

  private final long mySerial;

  /** The thrift object */
  private final Cassandra.Client cassandra;

  private final ClockResolution clockResolution;

  private final ConcurrentHashMap<String, KeyspaceServiceImpl> keyspaceMap =
      new ConcurrentHashMap<String, KeyspaceServiceImpl>();

  private String clusterName;

  private String serverVersion;

  private final KeyspaceServiceFactory keyspaceFactory;

  private final CassandraClientPool cassandraClientPool;

  /** An instance of the cluster object used to manage meta-operations */
  private final Cluster cluster;

  /** Has the client network connection been closed? */
  private boolean closed = false;

  /** Does this client have errors */
  private boolean hasErrors = false;

  /** Whether the client has been released back to the pool already */
  private boolean released = false;

  private final CassandraHost cassandraHost;

  public CassandraClientImpl(Cassandra.Client cassandraThriftClient,
<<<<<<< HEAD
      KeyspaceFactory keyspaceFactory,
      CassandraHost cassandraHost,
=======
      KeyspaceServiceFactory keyspaceFactory, 
      CassandraHost cassandraHost, 
>>>>>>> 6756e8ea
      CassandraClientPool clientPools,
      Cluster cassandraCluster,
      ClockResolution clockResolution)
      throws UnknownHostException {
    mySerial = serial.incrementAndGet();
    cassandra = cassandraThriftClient;
    this.cassandraHost = cassandraHost;
    this.keyspaceFactory = keyspaceFactory;
    cassandraClientPool = clientPools;
    this.clockResolution = clockResolution;
    cluster = cassandraCluster;
  }


  @Override
  public String getClusterName() throws HectorException {
    if (clusterName == null) {
      clusterName = cluster.getName();
    }
    return clusterName;
  }


  @Override
  public KeyspaceService getKeyspace(String keySpaceName) throws HectorException {
    return getKeyspace(keySpaceName, DEFAULT_CONSISTENCY_LEVEL, DEFAULT_FAILOVER_POLICY);
  }


  @Override
  public KeyspaceService getKeyspace(String keySpaceName, ConsistencyLevel consistency) throws IllegalArgumentException,
      HNotFoundException, HectorTransportException {
    return getKeyspace(keySpaceName, consistency, DEFAULT_FAILOVER_POLICY);
  }


  @Override
  public KeyspaceService getKeyspace(String keyspaceName, ConsistencyLevel consistencyLevel,
      FailoverPolicy failoverPolicy)
      throws IllegalArgumentException, HNotFoundException, HectorTransportException {
    String keyspaceMapKey = buildKeyspaceMapName(keyspaceName, consistencyLevel, failoverPolicy);
    KeyspaceServiceImpl keyspace = keyspaceMap.get(keyspaceMapKey);
    if (keyspace == null) {
<<<<<<< HEAD
      try {
        KsDef keyspaceDesc = cassandra.describe_keyspace(keyspaceName);
        keyspace = (KeyspaceImpl) keyspaceFactory.create(this, keyspaceName, keyspaceDesc,
            consistencyLevel, failoverPolicy, cassandraClientPool);
      } catch (TException e) {
        throw new HectorTransportException(e);
      } catch (org.apache.cassandra.thrift.NotFoundException e) {
        throw new HNotFoundException(e);
      }
      KeyspaceImpl tmp = keyspaceMap.putIfAbsent(keyspaceMapKey , keyspace);
      if (tmp != null) {
        // There was another put that got here before we did.
        keyspace = tmp;
=======
      if (getKeyspaces().contains(keyspaceName)) {
        try {
          Map<String, Map<String, String>> keyspaceDesc = cassandra.describe_keyspace(keyspaceName);
          keyspace = (KeyspaceServiceImpl) keyspaceFactory.create(this, keyspaceName, keyspaceDesc,
              consistencyLevel, failoverPolicy, cassandraClientPool);
        } catch (TException e) {
          throw new HectorTransportException(e);
        } catch (org.apache.cassandra.thrift.NotFoundException e) {
          throw new HNotFoundException(e);
        }
        KeyspaceServiceImpl tmp = keyspaceMap.putIfAbsent(keyspaceMapKey , keyspace);
        if (tmp != null) {
          // There was another put that got here before we did.
          keyspace = tmp;
        }
      }else{
        throw new IllegalArgumentException(
            "Requested key space not exist, keyspaceName=" + keyspaceName);
>>>>>>> 6756e8ea
      }
    }
    return keyspace;
  }


  @Override
  public List<KsDef> getKeyspaces() throws HectorTransportException {
    List<KsDef> keyspaces = null;
    try {
      keyspaces = new ArrayList<KsDef>(cassandra.describe_keyspaces());
    } catch (TException e) {
      throw new HectorTransportException(e);
    }
    return keyspaces;
  }

  public boolean keyspaceExists(String keyspace) {
    List<KsDef> ksDefs = getKeyspaces();
    for (KsDef ksDef : ksDefs) {
      if (ksDef.getName().equals(keyspace)) {
        return true;
      }
    }
    return false;
  }


  @Override
  public String getServerVersion() throws HectorException {
    if (serverVersion == null) {
      serverVersion = cluster.describeThriftVersion();
    }
    return serverVersion;
   }

  /**
   * Creates a unique map name for the keyspace and its consistency level
   * @param keyspaceName
   * @param consistencyLevel
   * @return
   */
  private String buildKeyspaceMapName(String keyspaceName, ConsistencyLevel consistencyLevel,
      FailoverPolicy failoverPolicy) {
    StringBuilder b = new StringBuilder(keyspaceName);
    b.append('[');
    b.append(consistencyLevel.getValue());
    b.append(',');
    b.append(failoverPolicy);
    b.append(']');
    return b.toString();
  }


  @Override
  public Cassandra.Client getCassandra() {
    return cassandra;
  }


  @Override
  public CassandraHost getCassandraHost() {
    return cassandraHost;
  }



  @Override
  public String toString() {
    StringBuilder b = new StringBuilder();
    b.append("CassandraClient<");
    b.append(cassandraHost.getUrl());
    b.append("-");
    b.append(mySerial);
    b.append(">");
    return b.toString();
  }


  @Override
  public void markAsClosed() {
    closed = true;
  }


  @Override
  public boolean isClosed() {
    return closed;
  }


  @Override
  public boolean hasErrors() {
    return hasErrors ;
  }


  @Override
  public void markAsError() {
    hasErrors = true;
  }


  @Override
  public void removeKeyspace(KeyspaceService k) {
    String key = buildKeyspaceMapName(k.getName(), k.getConsistencyLevel(), k.getFailoverPolicy());
    keyspaceMap.remove(key);
  }


  @Override
  public ClockResolution getClockResolution() {
    return clockResolution;
  }


  @Override
  public boolean isReleased() {
    return released;
  }


  @Override
  public void markAsReleased() {
    released = true;
  }


  @Override
  public void markAsBorrowed() {
    released = false;
  }
}<|MERGE_RESOLUTION|>--- conflicted
+++ resolved
@@ -1,6 +1,5 @@
 package me.prettyprint.cassandra.service;
 
-import java.net.UnknownHostException;
 import java.util.ArrayList;
 import java.util.List;
 import java.util.concurrent.ConcurrentHashMap;
@@ -64,17 +63,11 @@
   private final CassandraHost cassandraHost;
 
   public CassandraClientImpl(Cassandra.Client cassandraThriftClient,
-<<<<<<< HEAD
-      KeyspaceFactory keyspaceFactory,
+      KeyspaceServiceFactory keyspaceFactory,
       CassandraHost cassandraHost,
-=======
-      KeyspaceServiceFactory keyspaceFactory, 
-      CassandraHost cassandraHost, 
->>>>>>> 6756e8ea
       CassandraClientPool clientPools,
       Cluster cassandraCluster,
-      ClockResolution clockResolution)
-      throws UnknownHostException {
+      ClockResolution clockResolution) {
     mySerial = serial.incrementAndGet();
     cassandra = cassandraThriftClient;
     this.cassandraHost = cassandraHost;
@@ -114,40 +107,19 @@
     String keyspaceMapKey = buildKeyspaceMapName(keyspaceName, consistencyLevel, failoverPolicy);
     KeyspaceServiceImpl keyspace = keyspaceMap.get(keyspaceMapKey);
     if (keyspace == null) {
-<<<<<<< HEAD
       try {
         KsDef keyspaceDesc = cassandra.describe_keyspace(keyspaceName);
-        keyspace = (KeyspaceImpl) keyspaceFactory.create(this, keyspaceName, keyspaceDesc,
+        keyspace = (KeyspaceServiceImpl) keyspaceFactory.create(this, keyspaceName, keyspaceDesc,
             consistencyLevel, failoverPolicy, cassandraClientPool);
       } catch (TException e) {
         throw new HectorTransportException(e);
       } catch (org.apache.cassandra.thrift.NotFoundException e) {
         throw new HNotFoundException(e);
       }
-      KeyspaceImpl tmp = keyspaceMap.putIfAbsent(keyspaceMapKey , keyspace);
+      KeyspaceServiceImpl tmp = keyspaceMap.putIfAbsent(keyspaceMapKey , keyspace);
       if (tmp != null) {
         // There was another put that got here before we did.
         keyspace = tmp;
-=======
-      if (getKeyspaces().contains(keyspaceName)) {
-        try {
-          Map<String, Map<String, String>> keyspaceDesc = cassandra.describe_keyspace(keyspaceName);
-          keyspace = (KeyspaceServiceImpl) keyspaceFactory.create(this, keyspaceName, keyspaceDesc,
-              consistencyLevel, failoverPolicy, cassandraClientPool);
-        } catch (TException e) {
-          throw new HectorTransportException(e);
-        } catch (org.apache.cassandra.thrift.NotFoundException e) {
-          throw new HNotFoundException(e);
-        }
-        KeyspaceServiceImpl tmp = keyspaceMap.putIfAbsent(keyspaceMapKey , keyspace);
-        if (tmp != null) {
-          // There was another put that got here before we did.
-          keyspace = tmp;
-        }
-      }else{
-        throw new IllegalArgumentException(
-            "Requested key space not exist, keyspaceName=" + keyspaceName);
->>>>>>> 6756e8ea
       }
     }
     return keyspace;
