package me.prettyprint.cassandra.service;

import java.util.ArrayList;
import java.util.Arrays;
import java.util.Collections;
import java.util.HashSet;
import java.util.Iterator;
import java.util.List;
import java.util.Map;
import java.util.Map.Entry;
import java.util.Set;
import java.util.concurrent.ConcurrentHashMap;

import me.prettyprint.cassandra.service.CassandraClientMonitor.Counter;
import me.prettyprint.hector.api.Cluster;
import me.prettyprint.hector.api.exceptions.HectorException;
import me.prettyprint.hector.api.exceptions.HectorTransportException;

import org.slf4j.Logger;
import org.slf4j.LoggerFactory;

/**
 * We declare this pool as enum to make sure it stays a singlton in the system so clients may
 * efficiently be reused.
 *
 * @author Ran Tavory (ran@outbain.com)
 * @author zznate
 *
 */
/*package*/ class CassandraClientPoolImpl implements CassandraClientPool {

  private static final Logger log = LoggerFactory.getLogger(CassandraClientPoolImpl.class);
  /**
   * Mapping b/w the CassandraHost and the pool used to store connections to it.
   */
  private final Map<CassandraHost, CassandraClientPoolByHost> pools;

  private final CassandraClientMonitor clientMonitor;

  private CassandraHostConfigurator cassandraHostConfigurator;
  private final Cluster cluster;

  public CassandraClientPoolImpl(CassandraClientMonitor clientMonitor) {
    log.info("Creating a CassandraClientPool");
    pools = new ConcurrentHashMap<CassandraHost, CassandraClientPoolByHost>();
    this.clientMonitor = clientMonitor;
    this.cluster = new ThriftCluster("Default Cluster", this);
  }

  public CassandraClientPoolImpl(CassandraClientMonitor clientMonitor,
      CassandraHost[] cassandraHosts) {
    this(clientMonitor);
    log.info("Creating a CassandraClientPool with the following configuration: {}", cassandraHosts);
    for (CassandraHost cassandraHost: cassandraHosts) {
      log.debug("Maybe creating pool-by-host instance for {} at {}", cassandraHost, this);
      getPool(cassandraHost);
    }    
  }

  public CassandraClientPoolImpl(CassandraClientMonitor clientMonitor,
      CassandraHostConfigurator cassandraHostConfigurator) {
    this(clientMonitor, cassandraHostConfigurator.buildCassandraHosts());
<<<<<<< HEAD
    this.cassandraHostConfigurator = cassandraHostConfigurator;    
=======
    this.cassandraHostConfigurator = cassandraHostConfigurator;
>>>>>>> 028ec122
  }



  @Override
  public CassandraClient borrowClient() throws HectorException {
    String[] clients = new String[pools.size()];
    int x = 0;
    for(CassandraHost cassandraHost : pools.keySet()) {
      clients[x] = cassandraHost.getUrl();
      x++;
    }
    return borrowClient(clients);
  }


  @Override
  public CassandraClient borrowClient(String url, int port) throws HectorException {
    return getPool(new CassandraHost(url, port)).borrowClient();
  }

  @Override
  public CassandraClient borrowClient(CassandraHost cassandraHost) throws HectorException {
    return getPool(cassandraHost).borrowClient();
  }


  @Override
  public Set<String> getExhaustedPoolNames() {
    Set<String> hosts = new HashSet<String>();
    for (CassandraClientPoolByHost pool: pools.values()) {
      if (pool.isExhausted()) {
        hosts.add(pool.getName());
      }
    }
    return hosts;
  }


  @Override
  public int getNumActive() {
    int count = 0;
    for (CassandraClientPoolByHost pool: pools.values()) {
      count += pool.getNumActive();
    }
    return count;
  }


  @Override
  public int getNumBlockedThreads() {
    int count = 0;
    for (CassandraClientPoolByHost pool: pools.values()) {
      count += pool.getNumBlockedThreads();
    }
    return count;
  }


  @Override
  public int getNumExhaustedPools() {
    int count = 0;
    for (CassandraClientPoolByHost pool: pools.values()) {
      if (pool.isExhausted()) {
        ++count;
      }
    }
    return count;
  }


  @Override
  public int getNumIdle() {
    int count = 0;
    for (CassandraClientPoolByHost pool: pools.values()) {
      count += pool.getNumIdle();
    }
    return count;
  }


  @Override
  public int getNumPools() {
    return pools.size();
  }

  public CassandraClientPoolByHost getPool(CassandraHost cassandraHost) {
    CassandraClientPoolByHost pool = pools.get(cassandraHost);
    if (pool == null) {
      if (cassandraHostConfigurator != null) {
        cassandraHostConfigurator.applyConfig(cassandraHost);
      }
      addCassandraHost(cassandraHost);
      pool = pools.get(cassandraHost);
    }
    return pool;
  }



  @Override
  public Set<String> getPoolNames() {
    Set<String> names = new HashSet<String>();
    for (CassandraClientPoolByHost pool: pools.values()) {
      names.add(pool.getName());
    }
    return names;
  }


  @Override
  public void releaseClient(CassandraClient client) throws HectorException {
    if (client == null) {
      log.error("client is null; cannot release, there's a bug dude");
      return;
    }
    getPool(client).releaseClient(client);
  }


  @Override
  public void updateKnownHosts() throws HectorTransportException {
    synchronized(pools) {
      for (Iterator<Entry<CassandraHost, CassandraClientPoolByHost>> iterator = pools.entrySet().iterator(); iterator.hasNext();) {
        Entry<CassandraHost, CassandraClientPoolByHost> pool = iterator.next();
        if (pool.getValue().getLiveClients().isEmpty()) {
          if ( log.isInfoEnabled() ) {
            log.info("Found empty CassandraClientPoolByHost to remove: {}", pool.toString());
          }
          iterator.remove();
        }
      }
    }
  }


  @Override
  public Set<CassandraHost> getKnownHosts() {
    return Collections.unmodifiableSet(pools.keySet());
  }



  @Override
  public void invalidateClient(CassandraClient client) {
    getPool(client).invalidateClient(client);
  }

  void reportDestroyed(CassandraClient client) {
    ((CassandraClientPoolByHostImpl) getPool(client)).reportDestroyed(client);
  }

  private CassandraClientPoolByHost getPool(CassandraClient c) {
    return getPool(c.getCassandraHost());
  }


  @Override
  public void releaseKeyspace(KeyspaceService k) throws HectorException {
    releaseClient(k.getClient());
  }


  @Override
  public CassandraClient borrowClient(String urlPort) throws HectorException {
    String url = parseHostFromUrl(urlPort);
    int port = parsePortFromUrl(urlPort);
    return borrowClient(url, port);
  }


  @Override
  public CassandraClient borrowClient(String[] clientUrls) throws HectorException {
    List<String> clients = new ArrayList<String>(Arrays.asList(clientUrls));
    while(!clients.isEmpty()) {
      int rand = (int) (Math.random() * clients.size());
      try {
        return borrowClient(clients.get(rand));
      } catch (HectorException e) {
        if (clients.size() > 1) {
          log.warn("Unable to obtain client " + clients.get(rand) + " will try the next client", e);
          clientMonitor.incCounter(Counter.RECOVERABLE_LB_CONNECT_ERRORS);
          clients.remove(rand);
        } else {
          throw e;
        }
      }
    }
    // Method should never get here; an exception must have been thrown before, I'm only writing
    // this to make the compiler happy.
    return null;
  }

  private String parseHostFromUrl(String urlPort) {
    return urlPort.substring(0, urlPort.lastIndexOf(':'));
  }

  private int parsePortFromUrl(String urlPort) {
    return Integer.valueOf(urlPort.substring(urlPort.lastIndexOf(':')+1, urlPort.length()));
  }


  @Override
  public void invalidateAllConnectionsToHost(CassandraClient client) {
    getPool(client).invalidateAll();
  }


  @Override
  public CassandraClientMonitorMBean getMbean() {
    return clientMonitor;
  }


  @Override
  public String toString() {
    return "CassandraClientPoolImpl(" + pools + ")";
  }

  @Override
  public void addCassandraHost(CassandraHost cassandraHost) {
    synchronized (pools) {
      CassandraClientPoolByHost pool = pools.get(cassandraHost);
      if (pool == null) {
        pool = new CassandraClientPoolByHostImpl(cassandraHost, this, clientMonitor);
        pools.put(cassandraHost, pool);
        if ( log.isDebugEnabled() ) {
          log.debug("GenerigObjectPool created: {} {}", pool, pool.hashCode());
        }
      }
    }
  }


  @Override
  public Cluster getCluster() {
    return cluster;
  }
}<|MERGE_RESOLUTION|>--- conflicted
+++ resolved
@@ -60,11 +60,7 @@
   public CassandraClientPoolImpl(CassandraClientMonitor clientMonitor,
       CassandraHostConfigurator cassandraHostConfigurator) {
     this(clientMonitor, cassandraHostConfigurator.buildCassandraHosts());
-<<<<<<< HEAD
-    this.cassandraHostConfigurator = cassandraHostConfigurator;    
-=======
     this.cassandraHostConfigurator = cassandraHostConfigurator;
->>>>>>> 028ec122
   }
 
 
