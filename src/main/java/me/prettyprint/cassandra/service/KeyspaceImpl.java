package me.prettyprint.cassandra.service;

import java.util.ArrayList;
import java.util.Collections;
import java.util.HashMap;
import java.util.LinkedHashMap;
import java.util.List;
import java.util.Map;

import me.prettyprint.cassandra.service.CassandraClient.FailoverPolicy;
import me.prettyprint.hector.api.exceptions.HInvalidRequestException;
import me.prettyprint.hector.api.exceptions.HectorException;
import me.prettyprint.hector.api.exceptions.HectorTransportException;

import org.apache.cassandra.thrift.Cassandra;
import org.apache.cassandra.thrift.CfDef;
import org.apache.cassandra.thrift.Clock;
import org.apache.cassandra.thrift.Column;
import org.apache.cassandra.thrift.ColumnOrSuperColumn;
import org.apache.cassandra.thrift.ColumnParent;
import org.apache.cassandra.thrift.ColumnPath;
import org.apache.cassandra.thrift.ConsistencyLevel;
import org.apache.cassandra.thrift.IndexClause;
import org.apache.cassandra.thrift.KeyRange;
import org.apache.cassandra.thrift.KeySlice;
import org.apache.cassandra.thrift.KsDef;
import org.apache.cassandra.thrift.Mutation;
import org.apache.cassandra.thrift.NotFoundException;
import org.apache.cassandra.thrift.SlicePredicate;
import org.apache.cassandra.thrift.SliceRange;
import org.apache.cassandra.thrift.SuperColumn;
import org.slf4j.Logger;
import org.slf4j.LoggerFactory;

/**
 * Implementation of a Keyspace
 *
 * @author Ran Tavory (rantav@gmail.com)
 *
 */
/* package */class KeyspaceImpl implements Keyspace {

  private static final Logger log = LoggerFactory.getLogger(KeyspaceImpl.class);

  private CassandraClient client;

  private final String keyspaceName;

  private final KsDef keyspaceDesc;

  private final ConsistencyLevel consistency;

  private final FailoverPolicy failoverPolicy;

  private final CassandraClientPool clientPools;

  private final CassandraClientMonitor monitor;

  private final ExceptionsTranslator xtrans;

  public KeyspaceImpl(CassandraClient client, String keyspaceName,
      KsDef keyspaceDesc, ConsistencyLevel consistencyLevel,
      FailoverPolicy failoverPolicy, CassandraClientPool clientPools, CassandraClientMonitor monitor)
      throws HectorTransportException {
    this.client = client;
    this.consistency = consistencyLevel;
    this.keyspaceDesc = keyspaceDesc;
    this.keyspaceName = keyspaceName;
    this.failoverPolicy = failoverPolicy;
    this.clientPools = clientPools;
    this.monitor = monitor;
    xtrans = new ExceptionsTranslatorImpl();
  }

<<<<<<< HEAD
=======
  @Override
  public void batchInsert(final String key, Map<String, List<Column>> columnMap,
      Map<String, List<SuperColumn>> superColumnMap) throws HectorException {
    if (columnMap == null && superColumnMap == null) {
      throw new HInvalidRequestException("columnMap and SuperColumnMap can not be null at same time");
    }

    int size = (columnMap == null ? 0 : columnMap.size())
        + (superColumnMap == null ? 0 : superColumnMap.size());
    final Map<String, List<ColumnOrSuperColumn>> cfmap = new HashMap<String, List<ColumnOrSuperColumn>>(
        size * 2);

    if (columnMap != null) {
      for (Map.Entry<String, List<Column>> entry : columnMap.entrySet()) {
        cfmap.put(entry.getKey(), getSoscList(entry.getValue()));
      }
    }
>>>>>>> 2f881081


  @Override
  public void batchMutate(final Map<byte[],Map<String,List<Mutation>>> mutationMap)
      throws HectorException {
    Operation<Void> op = new Operation<Void>(OperationType.WRITE) {

      @Override
      public Void execute(Cassandra.Client cassandra) throws HectorException {
        try {
          cassandra.batch_mutate(mutationMap, consistency);
        } catch (Exception e) {
          throw xtrans.translate(e);
        }
        return null;
      }
    };
    operateWithFailover(op);
  }


  @Override
  public void batchMutate(BatchMutation batchMutate) throws HectorException {
    batchMutate(batchMutate.getMutationMap());
  }


  @Override
  public int getCount(final byte[] key, final ColumnParent columnParent, final SlicePredicate predicate) throws HectorException {
    Operation<Integer> op = new Operation<Integer>(OperationType.READ) {

      @Override
      public Integer execute(Cassandra.Client cassandra) throws HectorException {
        try {
          return cassandra.get_count(key, columnParent, predicate, consistency);
        } catch (Exception e) {
          throw xtrans.translate(e);
        }
      }
    };
    operateWithFailover(op);
    return op.getResult();
  }

  private void operateWithFailover(Operation<?> op) throws HectorException {
    FailoverOperator operator = new FailoverOperator(failoverPolicy, monitor, client,
        clientPools, this);
    client = operator.operate(op);
  }



  @Override
  public Map<byte[], List<Column>> getRangeSlices(final ColumnParent columnParent,
      final SlicePredicate predicate, final KeyRange keyRange) throws HectorException {
    Operation<Map<byte[], List<Column>>> op = new Operation<Map<byte[], List<Column>>>(
        OperationType.READ) {

      @Override
      public Map<byte[], List<Column>> execute(Cassandra.Client cassandra)
          throws HectorException {
        try {
          List<KeySlice> keySlices = cassandra.get_range_slices(columnParent,
              predicate, keyRange, consistency);
          if (keySlices == null || keySlices.isEmpty()) {
            return new LinkedHashMap<byte[], List<Column>>(0);
          }
          LinkedHashMap<byte[], List<Column>> ret = new LinkedHashMap<byte[], List<Column>>(
              keySlices.size());
          for (KeySlice keySlice : keySlices) {
            ret.put(keySlice.getKey(), getColumnList(keySlice.getColumns()));
          }
          return ret;
        } catch (Exception e) {
          throw xtrans.translate(e);
        }
      };
    };
    operateWithFailover(op);
    return op.getResult();
  }



  @Override
  public Map<byte[], List<SuperColumn>> getSuperRangeSlices(
      final ColumnParent columnParent, final SlicePredicate predicate, final KeyRange keyRange)
      throws HectorException {
    Operation<Map<byte[], List<SuperColumn>>> op = new Operation<Map<byte[], List<SuperColumn>>>(
        OperationType.READ) {

      @Override
      public Map<byte[], List<SuperColumn>> execute(Cassandra.Client cassandra)
          throws HectorException {
        try {
          List<KeySlice> keySlices = cassandra.get_range_slices(columnParent,
              predicate, keyRange, consistency);
          if (keySlices == null || keySlices.isEmpty()) {
            return new LinkedHashMap<byte[], List<SuperColumn>>();
          }
          LinkedHashMap<byte[], List<SuperColumn>> ret = new LinkedHashMap<byte[], List<SuperColumn>>(
              keySlices.size());
          for (KeySlice keySlice : keySlices) {
            ret.put(keySlice.getKey(), getSuperColumnList(keySlice.getColumns()));
          }
          return ret;
        } catch (Exception e) {
          throw xtrans.translate(e);
        }
      }
    };
    operateWithFailover(op);
    return op.getResult();
  }


  @Override
  public List<Column> getSlice(final byte[] key, final ColumnParent columnParent,
      final SlicePredicate predicate) throws HectorException {
    Operation<List<Column>> op = new Operation<List<Column>>(OperationType.READ) {

      @Override
      public List<Column> execute(Cassandra.Client cassandra) throws HectorException {
        try {
          List<ColumnOrSuperColumn> cosclist = cassandra.get_slice(key, columnParent,
              predicate, consistency);

          if (cosclist == null) {
            return null;
          }
          ArrayList<Column> result = new ArrayList<Column>(cosclist.size());
          for (ColumnOrSuperColumn cosc : cosclist) {
            result.add(cosc.getColumn());
          }
          return result;
        } catch (Exception e) {
          throw xtrans.translate(e);
        }
      }
    };
    operateWithFailover(op);
    return op.getResult();
  }

  @Override
  public List<Column> getSlice(String key, ColumnParent columnParent, SlicePredicate predicate)
  throws HectorException {
      return getSlice(key.getBytes(), columnParent, predicate);
  }

  @Override
  public SuperColumn getSuperColumn(final byte[] key, final ColumnPath columnPath) throws HectorException {
    valideColumnPath(columnPath);

    Operation<SuperColumn> op = new Operation<SuperColumn>(OperationType.READ) {

      @Override
      public SuperColumn execute(Cassandra.Client cassandra) throws HectorException {
        ColumnOrSuperColumn cosc;
        try {
          cosc = cassandra.get(key, columnPath, consistency);
        } catch (NotFoundException e) {
          setException(xtrans.translate(e));
          return null;
        } catch (Exception e) {
          throw xtrans.translate(e);
        }
        return cosc == null ? null : cosc.getSuper_column();
      }

    };
    operateWithFailover(op);
    if (op.hasException()) {
      throw op.getException();
    }
    return op.getResult();
  }

  @Override
  public List<SuperColumn> getSuperSlice(String key, ColumnParent columnParent,
          SlicePredicate predicate) throws HectorException {
      return getSuperSlice(key.getBytes(), columnParent, predicate);
  }


  @Override
  public SuperColumn getSuperColumn(final byte[] key, final ColumnPath columnPath,
      final boolean reversed, final int size) throws HectorException {
    valideSuperColumnPath(columnPath);
    final SliceRange sliceRange = new SliceRange(new byte[0], new byte[0], reversed, size);
    Operation<SuperColumn> op = new Operation<SuperColumn>(OperationType.READ) {

      @Override
      public SuperColumn execute(Cassandra.Client cassandra) throws HectorException {
        ColumnParent clp = new ColumnParent(columnPath.getColumn_family());
        clp.setSuper_column(columnPath.getSuper_column());

        SlicePredicate sp = new SlicePredicate();
        sp.setSlice_range(sliceRange);

        try {
          List<ColumnOrSuperColumn> cosc = cassandra.get_slice(key, clp, sp,
              consistency);
          if (cosc == null || cosc.isEmpty()) {
            return null;
          }
          return new SuperColumn(columnPath.getSuper_column(), getColumnList(cosc));
        } catch (Exception e) {
          throw xtrans.translate(e);
        }
      }
    };
    operateWithFailover(op);
    return op.getResult();
  }

  @Override
  public SuperColumn getSuperColumn(String key, ColumnPath columnPath) throws HectorException {
      return getSuperColumn(key.getBytes(), columnPath);
  }


  @Override
  public List<SuperColumn> getSuperSlice(final byte[] key, final ColumnParent columnParent,
      final SlicePredicate predicate) throws HectorException {
    Operation<List<SuperColumn>> op = new Operation<List<SuperColumn>>(OperationType.READ) {

      @Override
      public List<SuperColumn> execute(Cassandra.Client cassandra) throws HectorException {
        try {
          List<ColumnOrSuperColumn> cosclist = cassandra.get_slice(key, columnParent,
              predicate, consistency);
          if (cosclist == null) {
            return null;
          }
          ArrayList<SuperColumn> result = new ArrayList<SuperColumn>(cosclist.size());
          for (ColumnOrSuperColumn cosc : cosclist) {
            result.add(cosc.getSuper_column());
          }
          return result;
        } catch (Exception e) {
          throw xtrans.translate(e);
        }
      }
    };
    operateWithFailover(op);
    return op.getResult();
  }



  @Override
  public void insert(final byte[] key, final ColumnParent columnParent, final Column column) throws HectorException {
    Operation<Void> op = new Operation<Void>(OperationType.WRITE) {

      @Override
      public Void execute(Cassandra.Client cassandra) throws HectorException {
        try {
          cassandra.insert(key, columnParent, column, consistency);
          return null;
        } catch (Exception e) {
          throw xtrans.translate(e);
        }
      }
    };
    operateWithFailover(op);
  }

  @Override
  public void insert(String key, ColumnPath columnPath, byte[] value) throws HectorException {
    valideColumnPath(columnPath);
      ColumnParent columnParent = new ColumnParent(columnPath.getColumn_family());
      if (columnPath.isSetSuper_column()) {
        columnParent.setSuper_column(columnPath.getSuper_column());
      }
      Column column = new Column(columnPath.getColumn(), value, createClock());
      insert(key.getBytes(), columnParent, column);
  }

  @Override
  public void insert(String key, ColumnPath columnPath, byte[] value, long timestamp) throws HectorException {
    valideColumnPath(columnPath);
      ColumnParent columnParent = new ColumnParent(columnPath.getColumn_family());
      if (columnPath.isSetSuper_column()) {
      columnParent.setSuper_column(columnPath.getSuper_column());
    }
      Column column = new Column(columnPath.getColumn(), value, new Clock(timestamp));
      insert(key.getBytes(), columnParent, column);
  }


  @Override
  public Map<byte[], List<Column>> multigetSlice(final List<byte[]> keys,
      final ColumnParent columnParent, final SlicePredicate predicate) throws HectorException {
    Operation<Map<byte[], List<Column>>> getCount = new Operation<Map<byte[], List<Column>>>(
        OperationType.READ) {

      @Override
      public Map<byte[], List<Column>> execute(Cassandra.Client cassandra) throws HectorException {
        try {
          Map<byte[], List<ColumnOrSuperColumn>> cfmap = cassandra.multiget_slice(
              keys, columnParent, predicate, consistency);

          Map<byte[], List<Column>> result = new HashMap<byte[], List<Column>>();
          for (Map.Entry<byte[], List<ColumnOrSuperColumn>> entry : cfmap.entrySet()) {
            result.put(entry.getKey(), getColumnList(entry.getValue()));
          }
          return result;
        } catch (Exception e) {
          throw xtrans.translate(e);
        }
      }
    };
    operateWithFailover(getCount);
    return getCount.getResult();

  }


  @Override
  public Map<byte[], SuperColumn> multigetSuperColumn(List<byte[]> keys, ColumnPath columnPath)
      throws HectorException {
    return multigetSuperColumn(keys, columnPath, false, Integer.MAX_VALUE);
  }


  @Override
  public Map<byte[], SuperColumn> multigetSuperColumn(List<byte[]> keys, ColumnPath columnPath,
      boolean reversed, int size) throws HectorException {
    valideSuperColumnPath(columnPath);

    // only can get supercolumn by multigetSuperSlice
    ColumnParent clp = new ColumnParent(columnPath.getColumn_family());
    clp.setSuper_column(columnPath.getSuper_column());

    SliceRange sr = new SliceRange(new byte[0], new byte[0], reversed, size);
    SlicePredicate sp = new SlicePredicate();
    sp.setSlice_range(sr);

    Map<byte[], List<SuperColumn>> sclist = multigetSuperSlice(keys, clp, sp);

    if (sclist == null || sclist.isEmpty()) {
      return Collections.emptyMap();
    }

    Map<byte[], SuperColumn> result = new HashMap<byte[], SuperColumn>(keys.size() * 2);
    for (Map.Entry<byte[], List<SuperColumn>> entry : sclist.entrySet()) {
      List<SuperColumn> sclistByKey = entry.getValue();
      if (sclistByKey.size() > 0) {
        result.put(entry.getKey(), sclistByKey.get(0));
      }
    }
    return result;
  }


  @Override
  public Map<byte[], List<SuperColumn>> multigetSuperSlice(final List<byte[]> keys,
      final ColumnParent columnParent, final SlicePredicate predicate) throws HectorException {
    Operation<Map<byte[], List<SuperColumn>>> getCount = new Operation<Map<byte[], List<SuperColumn>>>(
        OperationType.READ) {

      @Override
      public Map<byte[], List<SuperColumn>> execute(Cassandra.Client cassandra)
          throws HectorException {
        try {
          Map<byte[], List<ColumnOrSuperColumn>> cfmap = cassandra.multiget_slice(
              keys, columnParent, predicate, consistency);
          // if user not given super column name, the multiget_slice will return
          // List
          // filled with
          // super column, if user given a column name, the return List will
          // filled
          // with column,
          // this is a bad interface design.
          if (columnParent.getSuper_column() == null) {
            Map<byte[], List<SuperColumn>> result = new HashMap<byte[], List<SuperColumn>>();
            for (Map.Entry<byte[], List<ColumnOrSuperColumn>> entry : cfmap.entrySet()) {
              result.put(entry.getKey(), getSuperColumnList(entry.getValue()));
            }
            return result;
          } else {
            Map<byte[], List<SuperColumn>> result = new HashMap<byte[], List<SuperColumn>>();
            for (Map.Entry<byte[], List<ColumnOrSuperColumn>> entry : cfmap.entrySet()) {
              SuperColumn spc = new SuperColumn(columnParent.getSuper_column(),
                  getColumnList(entry.getValue()));
              ArrayList<SuperColumn> spclist = new ArrayList<SuperColumn>(1);
              spclist.add(spc);
              result.put(entry.getKey(), spclist);
            }
            return result;
          }
        } catch (Exception e) {
          throw xtrans.translate(e);
        }
      }
    };
    operateWithFailover(getCount);
    return getCount.getResult();

  }

  @Override
  public Map<byte[], List<Column>> getIndexedSlices(final ColumnParent columnParent,
      final IndexClause indexClause,
      final SlicePredicate predicate) throws HectorException {
    Operation<Map<byte[], List<Column>>> op = new Operation<Map<byte[], List<Column>>>(
        OperationType.READ) {

      @Override
      public Map<byte[], List<Column>> execute(Cassandra.Client cassandra)
          throws HectorException {
        try {
          List<KeySlice> keySlices = cassandra.get_indexed_slices(columnParent, indexClause,
              predicate, consistency);
          if (keySlices == null || keySlices.isEmpty()) {
            return new LinkedHashMap<byte[], List<Column>>(0);
          }
          LinkedHashMap<byte[], List<Column>> ret = new LinkedHashMap<byte[], List<Column>>(
              keySlices.size());
          for (KeySlice keySlice : keySlices) {
            ret.put(keySlice.getKey(), getColumnList(keySlice.getColumns()));
          }
          return ret;
        } catch (Exception e) {
          throw xtrans.translate(e);
        }
      };
    };
    operateWithFailover(op);
    return op.getResult();
  }

  @Override
  public void remove(byte[] key, ColumnPath columnPath) {
    this.remove(key, columnPath, createClock());
  }

  @Override
  public Map<byte[], Integer> multigetCount(final List<byte[]> keys, final ColumnParent columnParent,
      final SlicePredicate slicePredicate) throws HectorException {
    Operation<Map<byte[],Integer>> op = new Operation<Map<byte[],Integer>>(OperationType.READ) {

      @Override
      public Map<byte[], Integer> execute(Cassandra.Client cassandra) throws HectorException {
        try {
          return cassandra.multiget_count(keys, columnParent, slicePredicate, consistency);
        } catch (Exception e) {
          throw xtrans.translate(e);
        }
      }
    };
    operateWithFailover(op);
    return op.getResult();
  }

  @Override
  public void remove(final byte[] key, final ColumnPath columnPath, final Clock clock)
  throws HectorException {
    Operation<Void> op = new Operation<Void>(OperationType.WRITE) {

      @Override
      public Void execute(Cassandra.Client cassandra) throws HectorException {
        try {
          cassandra.remove(key, columnPath, clock, consistency);
          return null;
        } catch (Exception e) {
          throw xtrans.translate(e);
        }
      }
    };
    operateWithFailover(op);
  }

  @Override
  public void remove(String key, ColumnPath columnPath) throws HectorException {
    remove(key.getBytes(), columnPath);
  }

  /**
   * Same as two argument version, but the caller must specify their own timestamp
   */
  @Override
  public void remove(String key, ColumnPath columnPath, long timestamp) throws HectorException {
    remove(key.getBytes(), columnPath, new Clock(timestamp));
  }


  @Override
  public String getName() {
    return keyspaceName;
  }


  @Override
  public KsDef describeKeyspace() throws HectorException {
    return keyspaceDesc;
  }


  @Override
  public CassandraClient getClient() {
    return client;
  }


  @Override
  public Column getColumn(final byte[] key, final ColumnPath columnPath) throws HectorException {
    valideColumnPath(columnPath);

    Operation<Column> op = new Operation<Column>(OperationType.READ) {

      @Override
      public Column execute(Cassandra.Client cassandra) throws HectorException {
        ColumnOrSuperColumn cosc;
        try {
          cosc = cassandra.get(key, columnPath, consistency);
        } catch (NotFoundException e) {
          setException(xtrans.translate(e));
          return null;
        } catch (Exception e) {
          throw xtrans.translate(e);
        }
        return cosc == null ? null : cosc.getColumn();
      }

    };
    operateWithFailover(op);
    if (op.hasException()) {
      throw op.getException();
    }
    return op.getResult();

  }

  @Override
  public Column getColumn(String key, ColumnPath columnPath) throws HectorException {
      return getColumn(key.getBytes(), columnPath);
  }

  @Override
  public ConsistencyLevel getConsistencyLevel() {
    return consistency;
  }


  @Override
  public Clock createClock() {
    return client.getClockResolution().createClock();
  }

  private CfDef getCfDef(String cf) {
      List<CfDef> cfDefs = keyspaceDesc.getCf_defs();
      if (cfDefs != null) {
          for (CfDef cfDef: cfDefs) {
              if (cf.equals(cfDef.getName())) {
                  return cfDef;
              }
          }
      }
      return null;
  }

  /**
   * Make sure that if the given column path was a Column. Throws an
   * InvalidRequestException if not.
   *
   * @param columnPath
   * @throws HInvalidRequestException
   *           if either the column family does not exist or that it's type does
   *           not match (super)..
   */
  private void valideColumnPath(ColumnPath columnPath) throws HInvalidRequestException {
    String cf = columnPath.getColumn_family();
    CfDef cfdefine;
    String errorMsg;
    if ((cfdefine = getCfDef(cf)) != null) {
      if (cfdefine.getColumn_type().equals(CF_TYPE_STANDARD) && columnPath.getColumn() != null) {
        // if the column family is a standard column
        return;
      } else if (cfdefine.getColumn_type().equals(CF_TYPE_SUPER)
          && columnPath.getSuper_column() != null) {
        // if the column family is a super column and also give the super_column
        // name
        return;
      } else {
        errorMsg = "Invalid Request for column family " + cf
            + " Make sure you have the right type";
      }
    } else {
      errorMsg = "The specified column family does not exist: " + cf;
    }
    throw new HInvalidRequestException(errorMsg);
  }

  /**
   * Make sure that the given column path is a SuperColumn in the DB, Throws an
   * exception if it's not.
   *
   * @throws HInvalidRequestException
   */
  private void valideSuperColumnPath(ColumnPath columnPath) throws HInvalidRequestException {
    String cf = columnPath.getColumn_family();
    CfDef cfdefine;
    if ((cfdefine = getCfDef(cf)) != null && cfdefine.getColumn_type().equals(CF_TYPE_SUPER)
        && columnPath.getSuper_column() != null) {
      return;
    }
    throw new HInvalidRequestException(
        "Invalid super column name or super column family does not exist: " + cf);
  }

  private static List<ColumnOrSuperColumn> getSoscList(List<Column> columns) {
    ArrayList<ColumnOrSuperColumn> list = new ArrayList<ColumnOrSuperColumn>(columns.size());
    for (Column col : columns) {
      ColumnOrSuperColumn columnOrSuperColumn = new ColumnOrSuperColumn();
      columnOrSuperColumn.setColumn(col);
      list.add(columnOrSuperColumn);
    }
    return list;
  }

  private static List<ColumnOrSuperColumn> getSoscSuperList(List<SuperColumn> columns) {
    ArrayList<ColumnOrSuperColumn> list = new ArrayList<ColumnOrSuperColumn>(columns.size());
    for (SuperColumn col : columns) {
      ColumnOrSuperColumn columnOrSuperColumn = new ColumnOrSuperColumn();
      columnOrSuperColumn.setSuper_column(col);
      list.add(columnOrSuperColumn);
    }
    return list;
  }

  private static List<Column> getColumnList(List<ColumnOrSuperColumn> columns) {
    ArrayList<Column> list = new ArrayList<Column>(columns.size());
    for (ColumnOrSuperColumn col : columns) {
      list.add(col.getColumn());
    }
    return list;
  }

  private static List<SuperColumn> getSuperColumnList(List<ColumnOrSuperColumn> columns) {
    ArrayList<SuperColumn> list = new ArrayList<SuperColumn>(columns.size());
    for (ColumnOrSuperColumn col : columns) {
      list.add(col.getSuper_column());
    }
    return list;
  }


  @Override
  public FailoverPolicy getFailoverPolicy() {
    return failoverPolicy;
  }



  @Override
  public String toString() {
    StringBuilder b = new StringBuilder();
    b.append("KeyspaceImpl<");
    b.append(getClient());
    b.append(">");
    return super.toString();
  }
}<|MERGE_RESOLUTION|>--- conflicted
+++ resolved
@@ -71,27 +71,6 @@
     this.monitor = monitor;
     xtrans = new ExceptionsTranslatorImpl();
   }
-
-<<<<<<< HEAD
-=======
-  @Override
-  public void batchInsert(final String key, Map<String, List<Column>> columnMap,
-      Map<String, List<SuperColumn>> superColumnMap) throws HectorException {
-    if (columnMap == null && superColumnMap == null) {
-      throw new HInvalidRequestException("columnMap and SuperColumnMap can not be null at same time");
-    }
-
-    int size = (columnMap == null ? 0 : columnMap.size())
-        + (superColumnMap == null ? 0 : superColumnMap.size());
-    final Map<String, List<ColumnOrSuperColumn>> cfmap = new HashMap<String, List<ColumnOrSuperColumn>>(
-        size * 2);
-
-    if (columnMap != null) {
-      for (Map.Entry<String, List<Column>> entry : columnMap.entrySet()) {
-        cfmap.put(entry.getKey(), getSoscList(entry.getValue()));
-      }
-    }
->>>>>>> 2f881081
 
 
   @Override
