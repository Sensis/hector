package me.prettyprint.cassandra.service;

import java.nio.ByteBuffer;
import java.util.ArrayList;
import java.util.Collections;
import java.util.HashMap;
import java.util.LinkedHashMap;
import java.util.List;
import java.util.Map;

import me.prettyprint.cassandra.connection.HConnectionManager;
import me.prettyprint.cassandra.serializers.StringSerializer;
<<<<<<< HEAD
import me.prettyprint.hector.api.ConsistencyLevelPolicy;
import me.prettyprint.hector.api.ddl.HCfDef;
import me.prettyprint.hector.api.ddl.HKsDef;
=======
//import me.prettyprint.hector.api.ConsistencyLevel;
import me.prettyprint.hector.api.ddl.ColumnFamilyDefinition;
import me.prettyprint.hector.api.ddl.KeyspaceDefinition;
>>>>>>> c832174d
import me.prettyprint.hector.api.exceptions.HInvalidRequestException;
import me.prettyprint.hector.api.exceptions.HectorException;
import me.prettyprint.hector.api.exceptions.HectorTransportException;

import org.apache.cassandra.thrift.Cassandra;
import org.apache.cassandra.thrift.Column;
import org.apache.cassandra.thrift.ColumnOrSuperColumn;
import org.apache.cassandra.thrift.ColumnParent;
import org.apache.cassandra.thrift.ColumnPath;
import org.apache.cassandra.thrift.ConsistencyLevel;
import org.apache.cassandra.thrift.IndexClause;
import org.apache.cassandra.thrift.KeyRange;
import org.apache.cassandra.thrift.KeySlice;
import org.apache.cassandra.thrift.Mutation;
import org.apache.cassandra.thrift.NotFoundException;
import org.apache.cassandra.thrift.SlicePredicate;
import org.apache.cassandra.thrift.SliceRange;
import org.apache.cassandra.thrift.SuperColumn;
import org.slf4j.Logger;
import org.slf4j.LoggerFactory;

/**
 * Implementation of a Keyspace
 *
 * @author Ran Tavory (rantav@gmail.com)
 *
 */
public class KeyspaceServiceImpl implements KeyspaceService {

  @SuppressWarnings("unused")
  private static final Logger log = LoggerFactory.getLogger(KeyspaceServiceImpl.class);

  private final String keyspaceName;

<<<<<<< HEAD
  private final ConsistencyLevelPolicy consistency;  
=======
  private final KeyspaceDefinition keyspaceDesc;

  private final ConsistencyLevel consistency;
>>>>>>> c832174d

  private final ExceptionsTranslator xtrans;
  
  private final HConnectionManager connectionManager;
  
  private CassandraHost cassandraHost;
<<<<<<< HEAD
  
  private FailoverPolicy failoverPolicy;
=======
>>>>>>> c832174d

  public KeyspaceServiceImpl(String keyspaceName, 
      ConsistencyLevelPolicy consistencyLevel,
      HConnectionManager connectionManager,
      FailoverPolicy failoverPolicy)
      throws HectorTransportException {
    this.consistency = consistencyLevel;
    this.keyspaceName = keyspaceName;
    this.connectionManager = connectionManager;
    this.failoverPolicy = failoverPolicy;
    xtrans = new ExceptionsTranslatorImpl();
  }


  @Override
  public void batchMutate(final Map<ByteBuffer,Map<String,List<Mutation>>> mutationMap)
      throws HectorException {
    Operation<Void> op = new Operation<Void>(OperationType.WRITE, failoverPolicy, keyspaceName) {

      @Override
      public Void execute(Cassandra.Client cassandra) throws HectorException {
        try {
          cassandra.batch_mutate(mutationMap, consistency.get(OperationType.WRITE));
        } catch (Exception e) {
          throw xtrans.translate(e);
        }
        return null;
      }
    };
    operateWithFailover(op);
  }


  @Override
  public void batchMutate(BatchMutation batchMutate) throws HectorException {
    batchMutate(batchMutate.getMutationMap());
  }


  @Override
  public int getCount(final ByteBuffer key, final ColumnParent columnParent, final SlicePredicate predicate) throws HectorException {
    Operation<Integer> op = new Operation<Integer>(OperationType.READ, failoverPolicy, keyspaceName) {

      @Override
      public Integer execute(Cassandra.Client cassandra) throws HectorException {
        try {
          return cassandra.get_count(key, columnParent, predicate, consistency.get(OperationType.READ));
        } catch (Exception e) {
          throw xtrans.translate(e);
        }
      }
    };
    operateWithFailover(op);
    return op.getResult();
  }

  private void operateWithFailover(Operation<?> op) throws HectorException {    
    connectionManager.operateWithFailover(op);
    this.cassandraHost = op.getCassandraHost();
  }

  public CassandraHost getCassandraHost() {
    return this.cassandraHost;
  }


  @Override
  public Map<ByteBuffer, List<Column>> getRangeSlices(final ColumnParent columnParent,
      final SlicePredicate predicate, final KeyRange keyRange) throws HectorException {
    Operation<Map<ByteBuffer, List<Column>>> op = new Operation<Map<ByteBuffer, List<Column>>>(
        OperationType.READ, failoverPolicy, keyspaceName) {

      @Override
      public Map<ByteBuffer, List<Column>> execute(Cassandra.Client cassandra)
          throws HectorException {
        try {
          List<KeySlice> keySlices = cassandra.get_range_slices(columnParent,
              predicate, keyRange, consistency.get(OperationType.READ));
          if (keySlices == null || keySlices.isEmpty()) {
            return new LinkedHashMap<ByteBuffer, List<Column>>(0);
          }
          LinkedHashMap<ByteBuffer, List<Column>> ret = new LinkedHashMap<ByteBuffer, List<Column>>(
              keySlices.size());
          for (KeySlice keySlice : keySlices) {
            ret.put(ByteBuffer.wrap(keySlice.getKey()), getColumnList(keySlice.getColumns()));
          }
          return ret;
        } catch (Exception e) {
          throw xtrans.translate(e);
        }
      };
    };
    operateWithFailover(op);
    return op.getResult();
  }



  @Override
  public Map<ByteBuffer, List<SuperColumn>> getSuperRangeSlices(
      final ColumnParent columnParent, final SlicePredicate predicate, final KeyRange keyRange)
      throws HectorException {
    Operation<Map<ByteBuffer, List<SuperColumn>>> op = new Operation<Map<ByteBuffer, List<SuperColumn>>>(
        OperationType.READ, failoverPolicy, keyspaceName) {

      @Override
      public Map<ByteBuffer, List<SuperColumn>> execute(Cassandra.Client cassandra)
          throws HectorException {
        try {
          List<KeySlice> keySlices = cassandra.get_range_slices(columnParent,
              predicate, keyRange, consistency.get(OperationType.READ));
          if (keySlices == null || keySlices.isEmpty()) {
            return new LinkedHashMap<ByteBuffer, List<SuperColumn>>();
          }
          LinkedHashMap<ByteBuffer, List<SuperColumn>> ret = new LinkedHashMap<ByteBuffer, List<SuperColumn>>(
              keySlices.size());
          for (KeySlice keySlice : keySlices) {
            ret.put(ByteBuffer.wrap(keySlice.getKey()), getSuperColumnList(keySlice.getColumns()));
          }
          return ret;
        } catch (Exception e) {
          throw xtrans.translate(e);
        }
      }
    };
    operateWithFailover(op);
    return op.getResult();
  }


  @Override
  public List<Column> getSlice(final ByteBuffer key, final ColumnParent columnParent,
      final SlicePredicate predicate) throws HectorException {
    Operation<List<Column>> op = new Operation<List<Column>>(OperationType.READ, failoverPolicy, keyspaceName) {

      @Override
      public List<Column> execute(Cassandra.Client cassandra) throws HectorException {
        try {
          List<ColumnOrSuperColumn> cosclist = cassandra.get_slice(key, columnParent,
              predicate, consistency.get(OperationType.READ));

          if (cosclist == null) {
            return null;
          }
          ArrayList<Column> result = new ArrayList<Column>(cosclist.size());
          for (ColumnOrSuperColumn cosc : cosclist) {
            result.add(cosc.getColumn());
          }
          return result;
        } catch (Exception e) {
          throw xtrans.translate(e);
        }
      }
    };
    operateWithFailover(op);
    return op.getResult();
  }

  @Override
  public List<Column> getSlice(String key, ColumnParent columnParent, SlicePredicate predicate)
  throws HectorException {
      return getSlice(StringSerializer.get().toByteBuffer(key), columnParent, predicate);
  }

  @Override
  public SuperColumn getSuperColumn(final ByteBuffer key, final ColumnPath columnPath) throws HectorException {

    Operation<SuperColumn> op = new Operation<SuperColumn>(OperationType.READ, failoverPolicy, keyspaceName) {

      @Override
      public SuperColumn execute(Cassandra.Client cassandra) throws HectorException {
        ColumnOrSuperColumn cosc;
        try {
          cosc = cassandra.get(key, columnPath, consistency.get(OperationType.READ));
        } catch (NotFoundException e) {
          setException(xtrans.translate(e));
          return null;
        } catch (Exception e) {
          throw xtrans.translate(e);
        }
        return cosc == null ? null : cosc.getSuper_column();
      }

    };
    operateWithFailover(op);
    if (op.hasException()) {
      throw op.getException();
    }
    return op.getResult();
  }

  @Override
  public List<SuperColumn> getSuperSlice(String key, ColumnParent columnParent,
          SlicePredicate predicate) throws HectorException {
      return getSuperSlice(StringSerializer.get().toByteBuffer(key), columnParent, predicate);
  }


  @Override
  public SuperColumn getSuperColumn(final ByteBuffer key, final ColumnPath columnPath,
      final boolean reversed, final int size) throws HectorException {
    //valideSuperColumnPath(columnPath);
    final SliceRange sliceRange = new SliceRange(ByteBuffer.wrap(new byte[0]), ByteBuffer.wrap(new byte[0]), reversed, size);
    Operation<SuperColumn> op = new Operation<SuperColumn>(OperationType.READ, failoverPolicy, keyspaceName) {

      @Override
      public SuperColumn execute(Cassandra.Client cassandra) throws HectorException {
        ColumnParent clp = new ColumnParent(columnPath.getColumn_family());
        clp.setSuper_column(columnPath.getSuper_column());

        SlicePredicate sp = new SlicePredicate();
        sp.setSlice_range(sliceRange);

        try {
          List<ColumnOrSuperColumn> cosc = cassandra.get_slice(key, clp, sp,
              consistency.get(OperationType.READ));
          if (cosc == null || cosc.isEmpty()) {
            return null;
          }
          return new SuperColumn(ByteBuffer.wrap(columnPath.getSuper_column()), getColumnList(cosc));
        } catch (Exception e) {
          throw xtrans.translate(e);
        }
      }
    };
    operateWithFailover(op);
    return op.getResult();
  }

  @Override
  public SuperColumn getSuperColumn(String key, ColumnPath columnPath) throws HectorException {
      return getSuperColumn(StringSerializer.get().toByteBuffer(key), columnPath);
  }


  @Override
  public List<SuperColumn> getSuperSlice(final ByteBuffer key, final ColumnParent columnParent,
      final SlicePredicate predicate) throws HectorException {
    Operation<List<SuperColumn>> op = new Operation<List<SuperColumn>>(OperationType.READ, failoverPolicy, keyspaceName) {

      @Override
      public List<SuperColumn> execute(Cassandra.Client cassandra) throws HectorException {
        try {
          List<ColumnOrSuperColumn> cosclist = cassandra.get_slice(key, columnParent,
              predicate, consistency.get(OperationType.READ));
          if (cosclist == null) {
            return null;
          }
          ArrayList<SuperColumn> result = new ArrayList<SuperColumn>(cosclist.size());
          for (ColumnOrSuperColumn cosc : cosclist) {
            result.add(cosc.getSuper_column());
          }
          return result;
        } catch (Exception e) {
          throw xtrans.translate(e);
        }
      }
    };
    operateWithFailover(op);
    return op.getResult();
  }



  @Override
  public void insert(final ByteBuffer key, final ColumnParent columnParent, final Column column) throws HectorException {
    Operation<Void> op = new Operation<Void>(OperationType.WRITE, failoverPolicy, keyspaceName) {

      @Override
      public Void execute(Cassandra.Client cassandra) throws HectorException {
        try {
          cassandra.insert(key, columnParent, column, consistency.get(OperationType.WRITE));
          return null;
        } catch (Exception e) {
          throw xtrans.translate(e);
        }
      }
    };
    operateWithFailover(op);
  }

  @Override
  public void insert(String key, ColumnPath columnPath, ByteBuffer value) throws HectorException {
//    valideColumnPath(columnPath);
      ColumnParent columnParent = new ColumnParent(columnPath.getColumn_family());
      if (columnPath.isSetSuper_column()) {
        columnParent.setSuper_column(columnPath.getSuper_column());
      }
      Column column = new Column(ByteBuffer.wrap(columnPath.getColumn()), value, connectionManager.createClock());
      insert(StringSerializer.get().toByteBuffer(key), columnParent, column);
  }

  @Override
  public void insert(String key, ColumnPath columnPath, ByteBuffer value, long timestamp) throws HectorException {
//    valideColumnPath(columnPath);
      ColumnParent columnParent = new ColumnParent(columnPath.getColumn_family());
      if (columnPath.isSetSuper_column()) {
      columnParent.setSuper_column(columnPath.getSuper_column());
    }
      Column column = new Column(ByteBuffer.wrap(columnPath.getColumn()), value, timestamp);
      insert(StringSerializer.get().toByteBuffer(key), columnParent, column);
  }


  @Override
  public Map<ByteBuffer, List<Column>> multigetSlice(final List<ByteBuffer> keys,
      final ColumnParent columnParent, final SlicePredicate predicate) throws HectorException {
    Operation<Map<ByteBuffer, List<Column>>> getCount = new Operation<Map<ByteBuffer, List<Column>>>(
        OperationType.READ, failoverPolicy, keyspaceName) {

      @Override
      public Map<ByteBuffer, List<Column>> execute(Cassandra.Client cassandra) throws HectorException {
        try {
          Map<ByteBuffer, List<ColumnOrSuperColumn>> cfmap = cassandra.multiget_slice(
              keys, columnParent, predicate, consistency.get(OperationType.READ));

          Map<ByteBuffer, List<Column>> result = new HashMap<ByteBuffer, List<Column>>();
          for (Map.Entry<ByteBuffer, List<ColumnOrSuperColumn>> entry : cfmap.entrySet()) {
            result.put(entry.getKey(), getColumnList(entry.getValue()));
          }
          return result;
        } catch (Exception e) {
          throw xtrans.translate(e);
        }
      }
    };
    operateWithFailover(getCount);
    return getCount.getResult();

  }


  @Override
  public Map<ByteBuffer, SuperColumn> multigetSuperColumn(List<ByteBuffer> keys, ColumnPath columnPath)
      throws HectorException {
    return multigetSuperColumn(keys, columnPath, false, Integer.MAX_VALUE);
  }


  @Override
  public Map<ByteBuffer, SuperColumn> multigetSuperColumn(List<ByteBuffer> keys, ColumnPath columnPath,
      boolean reversed, int size) throws HectorException {
    //valideSuperColumnPath(columnPath);

    // only can get supercolumn by multigetSuperSlice
    ColumnParent clp = new ColumnParent(columnPath.getColumn_family());
    clp.setSuper_column(columnPath.getSuper_column());

    SliceRange sr = new SliceRange(ByteBuffer.wrap(new byte[0]), ByteBuffer.wrap(new byte[0]), reversed, size);
    SlicePredicate sp = new SlicePredicate();
    sp.setSlice_range(sr);

    Map<ByteBuffer, List<SuperColumn>> sclist = multigetSuperSlice(keys, clp, sp);

    if (sclist == null || sclist.isEmpty()) {
      return Collections.emptyMap();
    }

    Map<ByteBuffer, SuperColumn> result = new HashMap<ByteBuffer, SuperColumn>(keys.size() * 2);
    for (Map.Entry<ByteBuffer, List<SuperColumn>> entry : sclist.entrySet()) {
      List<SuperColumn> sclistByKey = entry.getValue();
      if (sclistByKey.size() > 0) {
        result.put(entry.getKey(), sclistByKey.get(0));
      }
    }
    return result;
  }


  @Override
  public Map<ByteBuffer, List<SuperColumn>> multigetSuperSlice(final List<ByteBuffer> keys,
      final ColumnParent columnParent, final SlicePredicate predicate) throws HectorException {
    Operation<Map<ByteBuffer, List<SuperColumn>>> getCount = new Operation<Map<ByteBuffer, List<SuperColumn>>>(
        OperationType.READ, failoverPolicy, keyspaceName) {

      @Override
      public Map<ByteBuffer, List<SuperColumn>> execute(Cassandra.Client cassandra)
          throws HectorException {
        try {
          Map<ByteBuffer, List<ColumnOrSuperColumn>> cfmap = cassandra.multiget_slice(
              keys, columnParent, predicate, consistency.get(OperationType.READ));
          // if user not given super column name, the multiget_slice will return
          // List
          // filled with
          // super column, if user given a column name, the return List will
          // filled
          // with column,
          // this is a bad interface design.
          if (!columnParent.isSetSuper_column()) {
            Map<ByteBuffer, List<SuperColumn>> result = new HashMap<ByteBuffer, List<SuperColumn>>();
            for (Map.Entry<ByteBuffer, List<ColumnOrSuperColumn>> entry : cfmap.entrySet()) {
              result.put(entry.getKey(), getSuperColumnList(entry.getValue()));
            }
            return result;
          } else {
            Map<ByteBuffer, List<SuperColumn>> result = new HashMap<ByteBuffer, List<SuperColumn>>();
            for (Map.Entry<ByteBuffer, List<ColumnOrSuperColumn>> entry : cfmap.entrySet()) {
              SuperColumn spc = new SuperColumn(ByteBuffer.wrap(columnParent.getSuper_column()),
                  getColumnList(entry.getValue()));
              ArrayList<SuperColumn> spclist = new ArrayList<SuperColumn>(1);
              spclist.add(spc);
              result.put(entry.getKey(), spclist);
            }
            return result;
          }
        } catch (Exception e) {
          throw xtrans.translate(e);
        }
      }
    };
    operateWithFailover(getCount);
    return getCount.getResult();

  }

  @Override
  public Map<ByteBuffer, List<Column>> getIndexedSlices(final ColumnParent columnParent,
      final IndexClause indexClause,
      final SlicePredicate predicate) throws HectorException {
    Operation<Map<ByteBuffer, List<Column>>> op = new Operation<Map<ByteBuffer, List<Column>>>(
        OperationType.READ, failoverPolicy, keyspaceName) {

      @Override
      public Map<ByteBuffer, List<Column>> execute(Cassandra.Client cassandra)
          throws HectorException {
        try {
          List<KeySlice> keySlices = cassandra.get_indexed_slices(columnParent, indexClause,
              predicate, consistency.get(OperationType.READ));
          if (keySlices == null || keySlices.isEmpty()) {
            return new LinkedHashMap<ByteBuffer, List<Column>>(0);
          }
          LinkedHashMap<ByteBuffer, List<Column>> ret = new LinkedHashMap<ByteBuffer, List<Column>>(
              keySlices.size());
          for (KeySlice keySlice : keySlices) {
            ret.put(ByteBuffer.wrap(keySlice.getKey()), getColumnList(keySlice.getColumns()));
          }
          return ret;
        } catch (Exception e) {
          throw xtrans.translate(e);
        }
      };
    };
    operateWithFailover(op);
    return op.getResult();
  }

  @Override
  public void remove(ByteBuffer key, ColumnPath columnPath) {
    this.remove(key, columnPath, connectionManager.createClock());
  }

  @Override
  public Map<ByteBuffer, Integer> multigetCount(final List<ByteBuffer> keys, final ColumnParent columnParent,
      final SlicePredicate slicePredicate) throws HectorException {
    Operation<Map<ByteBuffer,Integer>> op = new Operation<Map<ByteBuffer,Integer>>(OperationType.READ, failoverPolicy, keyspaceName) {

      @Override
      public Map<ByteBuffer, Integer> execute(Cassandra.Client cassandra) throws HectorException {
        try {
          return cassandra.multiget_count(keys, columnParent, slicePredicate, consistency.get(OperationType.READ));
        } catch (Exception e) {
          throw xtrans.translate(e);
        }
      }
    };
    operateWithFailover(op);
    return op.getResult();
  }

  @Override
  public void remove(final ByteBuffer key, final ColumnPath columnPath, final long timestamp)
  throws HectorException {
    Operation<Void> op = new Operation<Void>(OperationType.WRITE, failoverPolicy, keyspaceName) {

      @Override
      public Void execute(Cassandra.Client cassandra) throws HectorException {
        try {
          cassandra.remove(key, columnPath, timestamp, consistency.get(OperationType.WRITE));
          return null;
        } catch (Exception e) {
          throw xtrans.translate(e);
        }
      }
    };
    operateWithFailover(op);
  }

  @Override
  public void remove(String key, ColumnPath columnPath) throws HectorException {
    remove(StringSerializer.get().toByteBuffer(key), columnPath);
  }

  /**
   * Same as two argument version, but the caller must specify their own timestamp
   */
  @Override
  public void remove(String key, ColumnPath columnPath, long timestamp) throws HectorException {
    remove(StringSerializer.get().toByteBuffer(key), columnPath, timestamp);
  }


  @Override
  public String getName() {
    return keyspaceName;
  }


  @Override
  public Column getColumn(final ByteBuffer key, final ColumnPath columnPath) throws HectorException {
//    valideColumnPath(columnPath);

    Operation<Column> op = new Operation<Column>(OperationType.READ, failoverPolicy, keyspaceName) {

      @Override
      public Column execute(Cassandra.Client cassandra) throws HectorException {
        ColumnOrSuperColumn cosc;
        try {
          cosc = cassandra.get(key, columnPath, consistency.get(OperationType.READ));
        } catch (NotFoundException e) {
          setException(xtrans.translate(e));
          return null;
        } catch (Exception e) {
          throw xtrans.translate(e);
        }
        return cosc == null ? null : cosc.getColumn();
      }

    };
    operateWithFailover(op);
    if (op.hasException()) {
      throw op.getException();
    }
    return op.getResult();

  }

  @Override
  public Column getColumn(String key, ColumnPath columnPath) throws HectorException {
      return getColumn(StringSerializer.get().toByteBuffer(key), columnPath);
  }

  @Override
<<<<<<< HEAD
  public ConsistencyLevel getConsistencyLevel(OperationType operationType) {
    return consistency.get(operationType);
=======
  public me.prettyprint.hector.api.ConsistencyLevel getConsistencyLevel() {
      return me.prettyprint.hector.api.ConsistencyLevel.valueOf(consistency.name());
  }

  /*

  @Override
  public long createClock() {
    return client.getClockResolution().createClock();
  }

  */

  private ColumnFamilyDefinition getCfDef(String cf) {
      List<ColumnFamilyDefinition> cfDefs = keyspaceDesc.getCfDefs();
      if (cfDefs != null) {
          for (ColumnFamilyDefinition cfDef: cfDefs) {
              if (cf.equals(cfDef.getName())) {
                  return cfDef;
              }
          }
      }
      return null;
  }

//  /**
//   * Make sure that if the given column path was a Column. Throws an
//   * InvalidRequestException if not.
//   *
//   * @param columnPath
//   * @throws HInvalidRequestException
//   *           if either the column family does not exist or that it's type does
//   *           not match (super)..
//   */
//  private void valideColumnPath(ColumnPath columnPath) throws HInvalidRequestException {
//    String cf = columnPath.getColumn_family();
//    CfDef cfdefine;
//    String errorMsg;
//    if ((cfdefine = getCfDef(cf)) != null) {
//      if (cfdefine.getColumn_type().equals(CF_TYPE_STANDARD) && columnPath.getColumn() != null) {
//        // if the column family is a standard column
//        return;
//      } else if (cfdefine.getColumn_type().equals(CF_TYPE_SUPER)
//          && columnPath.getSuper_column() != null) {
//        // if the column family is a super column and also give the super_column
//        // name
//        return;
//      } else {
//        errorMsg = "Invalid Request for column family " + cf
//            + " Make sure you have the right type";
//      }
//    } else {
//      errorMsg = "The specified column family does not exist: " + cf;
//    }
//    throw new HInvalidRequestException(errorMsg);
//  }

  /**
   * Make sure that the given column path is a SuperColumn in the DB, Throws an
   * exception if it's not.
   *
   * @throws HInvalidRequestException
   */
  /*
  private void valideSuperColumnPath(ColumnPath columnPath) throws HInvalidRequestException {
    String cf = columnPath.getColumn_family();
    ColumnFamilyDefinition cfdefine;
    if ((cfdefine = getCfDef(cf)) != null && cfdefine.getColumnType().equals(CF_TYPE_SUPER)
        && columnPath.getSuper_column() != null) {
      return;
    }
    throw new HInvalidRequestException(
        "Invalid super column name or super column family does not exist: " + cf);
>>>>>>> c832174d
  }


  private static List<ColumnOrSuperColumn> getSoscList(List<Column> columns) {
    ArrayList<ColumnOrSuperColumn> list = new ArrayList<ColumnOrSuperColumn>(columns.size());
    for (Column col : columns) {
      ColumnOrSuperColumn columnOrSuperColumn = new ColumnOrSuperColumn();
      columnOrSuperColumn.setColumn(col);
      list.add(columnOrSuperColumn);
    }
    return list;
  }

  private static List<ColumnOrSuperColumn> getSoscSuperList(List<SuperColumn> columns) {
    ArrayList<ColumnOrSuperColumn> list = new ArrayList<ColumnOrSuperColumn>(columns.size());
    for (SuperColumn col : columns) {
      ColumnOrSuperColumn columnOrSuperColumn = new ColumnOrSuperColumn();
      columnOrSuperColumn.setSuper_column(col);
      list.add(columnOrSuperColumn);
    }
    return list;
  }

  private static List<Column> getColumnList(List<ColumnOrSuperColumn> columns) {
    ArrayList<Column> list = new ArrayList<Column>(columns.size());
    for (ColumnOrSuperColumn col : columns) {
      list.add(col.getColumn());
    }
    return list;
  }

  private static List<SuperColumn> getSuperColumnList(List<ColumnOrSuperColumn> columns) {
    ArrayList<SuperColumn> list = new ArrayList<SuperColumn>(columns.size());
    for (ColumnOrSuperColumn col : columns) {
      list.add(col.getSuper_column());
    }
    return list;
  }

  @Override
  public String toString() {
    StringBuilder b = new StringBuilder();
    b.append("KeyspaceImpl<");
    b.append(keyspaceName);
    b.append(">");
    return b.toString();
  }
}<|MERGE_RESOLUTION|>--- conflicted
+++ resolved
@@ -9,17 +9,10 @@
 import java.util.Map;
 
 import me.prettyprint.cassandra.connection.HConnectionManager;
+import me.prettyprint.cassandra.model.thrift.ThriftConverter;
 import me.prettyprint.cassandra.serializers.StringSerializer;
-<<<<<<< HEAD
 import me.prettyprint.hector.api.ConsistencyLevelPolicy;
-import me.prettyprint.hector.api.ddl.HCfDef;
-import me.prettyprint.hector.api.ddl.HKsDef;
-=======
-//import me.prettyprint.hector.api.ConsistencyLevel;
-import me.prettyprint.hector.api.ddl.ColumnFamilyDefinition;
-import me.prettyprint.hector.api.ddl.KeyspaceDefinition;
->>>>>>> c832174d
-import me.prettyprint.hector.api.exceptions.HInvalidRequestException;
+import me.prettyprint.hector.api.HConsistencyLevel;
 import me.prettyprint.hector.api.exceptions.HectorException;
 import me.prettyprint.hector.api.exceptions.HectorTransportException;
 
@@ -53,26 +46,17 @@
 
   private final String keyspaceName;
 
-<<<<<<< HEAD
-  private final ConsistencyLevelPolicy consistency;  
-=======
-  private final KeyspaceDefinition keyspaceDesc;
-
-  private final ConsistencyLevel consistency;
->>>>>>> c832174d
+  private final ConsistencyLevelPolicy consistency;
 
   private final ExceptionsTranslator xtrans;
-  
+
   private final HConnectionManager connectionManager;
-  
+
   private CassandraHost cassandraHost;
-<<<<<<< HEAD
-  
-  private FailoverPolicy failoverPolicy;
-=======
->>>>>>> c832174d
-
-  public KeyspaceServiceImpl(String keyspaceName, 
+
+  private final FailoverPolicy failoverPolicy;
+
+  public KeyspaceServiceImpl(String keyspaceName,
       ConsistencyLevelPolicy consistencyLevel,
       HConnectionManager connectionManager,
       FailoverPolicy failoverPolicy)
@@ -93,7 +77,7 @@
       @Override
       public Void execute(Cassandra.Client cassandra) throws HectorException {
         try {
-          cassandra.batch_mutate(mutationMap, consistency.get(OperationType.WRITE));
+          cassandra.batch_mutate(mutationMap, getThriftCl(OperationType.WRITE));
         } catch (Exception e) {
           throw xtrans.translate(e);
         }
@@ -117,21 +101,23 @@
       @Override
       public Integer execute(Cassandra.Client cassandra) throws HectorException {
         try {
-          return cassandra.get_count(key, columnParent, predicate, consistency.get(OperationType.READ));
-        } catch (Exception e) {
-          throw xtrans.translate(e);
-        }
-      }
-    };
-    operateWithFailover(op);
-    return op.getResult();
-  }
-
-  private void operateWithFailover(Operation<?> op) throws HectorException {    
+          return cassandra.get_count(key, columnParent, predicate, getThriftCl(OperationType.READ));
+        } catch (Exception e) {
+          throw xtrans.translate(e);
+        }
+      }
+    };
+    operateWithFailover(op);
+    return op.getResult();
+  }
+
+
+  private void operateWithFailover(Operation<?> op) throws HectorException {
     connectionManager.operateWithFailover(op);
     this.cassandraHost = op.getCassandraHost();
   }
 
+  @Override
   public CassandraHost getCassandraHost() {
     return this.cassandraHost;
   }
@@ -148,7 +134,7 @@
           throws HectorException {
         try {
           List<KeySlice> keySlices = cassandra.get_range_slices(columnParent,
-              predicate, keyRange, consistency.get(OperationType.READ));
+              predicate, keyRange, getThriftCl(OperationType.READ));
           if (keySlices == null || keySlices.isEmpty()) {
             return new LinkedHashMap<ByteBuffer, List<Column>>(0);
           }
@@ -181,7 +167,7 @@
           throws HectorException {
         try {
           List<KeySlice> keySlices = cassandra.get_range_slices(columnParent,
-              predicate, keyRange, consistency.get(OperationType.READ));
+              predicate, keyRange, getThriftCl(OperationType.READ));
           if (keySlices == null || keySlices.isEmpty()) {
             return new LinkedHashMap<ByteBuffer, List<SuperColumn>>();
           }
@@ -210,7 +196,7 @@
       public List<Column> execute(Cassandra.Client cassandra) throws HectorException {
         try {
           List<ColumnOrSuperColumn> cosclist = cassandra.get_slice(key, columnParent,
-              predicate, consistency.get(OperationType.READ));
+              predicate, getThriftCl(OperationType.READ));
 
           if (cosclist == null) {
             return null;
@@ -244,7 +230,7 @@
       public SuperColumn execute(Cassandra.Client cassandra) throws HectorException {
         ColumnOrSuperColumn cosc;
         try {
-          cosc = cassandra.get(key, columnPath, consistency.get(OperationType.READ));
+          cosc = cassandra.get(key, columnPath, getThriftCl(OperationType.READ));
         } catch (NotFoundException e) {
           setException(xtrans.translate(e));
           return null;
@@ -273,8 +259,10 @@
   public SuperColumn getSuperColumn(final ByteBuffer key, final ColumnPath columnPath,
       final boolean reversed, final int size) throws HectorException {
     //valideSuperColumnPath(columnPath);
-    final SliceRange sliceRange = new SliceRange(ByteBuffer.wrap(new byte[0]), ByteBuffer.wrap(new byte[0]), reversed, size);
-    Operation<SuperColumn> op = new Operation<SuperColumn>(OperationType.READ, failoverPolicy, keyspaceName) {
+    final SliceRange sliceRange = new SliceRange(ByteBuffer.wrap(new byte[0]),
+        ByteBuffer.wrap(new byte[0]), reversed, size);
+    Operation<SuperColumn> op = new Operation<SuperColumn>(OperationType.READ, failoverPolicy,
+        keyspaceName) {
 
       @Override
       public SuperColumn execute(Cassandra.Client cassandra) throws HectorException {
@@ -286,7 +274,7 @@
 
         try {
           List<ColumnOrSuperColumn> cosc = cassandra.get_slice(key, clp, sp,
-              consistency.get(OperationType.READ));
+              getThriftCl(OperationType.READ));
           if (cosc == null || cosc.isEmpty()) {
             return null;
           }
@@ -315,7 +303,7 @@
       public List<SuperColumn> execute(Cassandra.Client cassandra) throws HectorException {
         try {
           List<ColumnOrSuperColumn> cosclist = cassandra.get_slice(key, columnParent,
-              predicate, consistency.get(OperationType.READ));
+              predicate, getThriftCl(OperationType.READ));
           if (cosclist == null) {
             return null;
           }
@@ -342,7 +330,7 @@
       @Override
       public Void execute(Cassandra.Client cassandra) throws HectorException {
         try {
-          cassandra.insert(key, columnParent, column, consistency.get(OperationType.WRITE));
+          cassandra.insert(key, columnParent, column, getThriftCl(OperationType.WRITE));
           return null;
         } catch (Exception e) {
           throw xtrans.translate(e);
@@ -385,7 +373,7 @@
       public Map<ByteBuffer, List<Column>> execute(Cassandra.Client cassandra) throws HectorException {
         try {
           Map<ByteBuffer, List<ColumnOrSuperColumn>> cfmap = cassandra.multiget_slice(
-              keys, columnParent, predicate, consistency.get(OperationType.READ));
+              keys, columnParent, predicate, getThriftCl(OperationType.READ));
 
           Map<ByteBuffer, List<Column>> result = new HashMap<ByteBuffer, List<Column>>();
           for (Map.Entry<ByteBuffer, List<ColumnOrSuperColumn>> entry : cfmap.entrySet()) {
@@ -451,7 +439,7 @@
           throws HectorException {
         try {
           Map<ByteBuffer, List<ColumnOrSuperColumn>> cfmap = cassandra.multiget_slice(
-              keys, columnParent, predicate, consistency.get(OperationType.READ));
+              keys, columnParent, predicate, getThriftCl(OperationType.READ));
           // if user not given super column name, the multiget_slice will return
           // List
           // filled with
@@ -498,7 +486,7 @@
           throws HectorException {
         try {
           List<KeySlice> keySlices = cassandra.get_indexed_slices(columnParent, indexClause,
-              predicate, consistency.get(OperationType.READ));
+              predicate, getThriftCl(OperationType.READ));
           if (keySlices == null || keySlices.isEmpty()) {
             return new LinkedHashMap<ByteBuffer, List<Column>>(0);
           }
@@ -530,7 +518,8 @@
       @Override
       public Map<ByteBuffer, Integer> execute(Cassandra.Client cassandra) throws HectorException {
         try {
-          return cassandra.multiget_count(keys, columnParent, slicePredicate, consistency.get(OperationType.READ));
+          return cassandra.multiget_count(keys, columnParent, slicePredicate,
+              getThriftCl(OperationType.READ));
         } catch (Exception e) {
           throw xtrans.translate(e);
         }
@@ -548,7 +537,7 @@
       @Override
       public Void execute(Cassandra.Client cassandra) throws HectorException {
         try {
-          cassandra.remove(key, columnPath, timestamp, consistency.get(OperationType.WRITE));
+          cassandra.remove(key, columnPath, timestamp, getThriftCl(OperationType.WRITE));
           return null;
         } catch (Exception e) {
           throw xtrans.translate(e);
@@ -588,7 +577,7 @@
       public Column execute(Cassandra.Client cassandra) throws HectorException {
         ColumnOrSuperColumn cosc;
         try {
-          cosc = cassandra.get(key, columnPath, consistency.get(OperationType.READ));
+          cosc = cassandra.get(key, columnPath, getThriftCl(OperationType.READ));
         } catch (NotFoundException e) {
           setException(xtrans.translate(e));
           return null;
@@ -613,106 +602,34 @@
   }
 
   @Override
-<<<<<<< HEAD
-  public ConsistencyLevel getConsistencyLevel(OperationType operationType) {
+  public HConsistencyLevel getConsistencyLevel(OperationType operationType) {
     return consistency.get(operationType);
-=======
-  public me.prettyprint.hector.api.ConsistencyLevel getConsistencyLevel() {
-      return me.prettyprint.hector.api.ConsistencyLevel.valueOf(consistency.name());
-  }
-
-  /*
-
-  @Override
-  public long createClock() {
-    return client.getClockResolution().createClock();
-  }
-
-  */
-
-  private ColumnFamilyDefinition getCfDef(String cf) {
-      List<ColumnFamilyDefinition> cfDefs = keyspaceDesc.getCfDefs();
-      if (cfDefs != null) {
-          for (ColumnFamilyDefinition cfDef: cfDefs) {
-              if (cf.equals(cfDef.getName())) {
-                  return cfDef;
-              }
-          }
-      }
-      return null;
-  }
-
-//  /**
-//   * Make sure that if the given column path was a Column. Throws an
-//   * InvalidRequestException if not.
-//   *
-//   * @param columnPath
-//   * @throws HInvalidRequestException
-//   *           if either the column family does not exist or that it's type does
-//   *           not match (super)..
-//   */
-//  private void valideColumnPath(ColumnPath columnPath) throws HInvalidRequestException {
-//    String cf = columnPath.getColumn_family();
-//    CfDef cfdefine;
-//    String errorMsg;
-//    if ((cfdefine = getCfDef(cf)) != null) {
-//      if (cfdefine.getColumn_type().equals(CF_TYPE_STANDARD) && columnPath.getColumn() != null) {
-//        // if the column family is a standard column
-//        return;
-//      } else if (cfdefine.getColumn_type().equals(CF_TYPE_SUPER)
-//          && columnPath.getSuper_column() != null) {
-//        // if the column family is a super column and also give the super_column
-//        // name
-//        return;
-//      } else {
-//        errorMsg = "Invalid Request for column family " + cf
-//            + " Make sure you have the right type";
-//      }
-//    } else {
-//      errorMsg = "The specified column family does not exist: " + cf;
+  }
+
+  private ConsistencyLevel getThriftCl(OperationType operationType) {
+    return ThriftConverter.consistencyLevel(consistency.get(operationType));
+  }
+
+
+//  private static List<ColumnOrSuperColumn> getSoscList(List<Column> columns) {
+//    ArrayList<ColumnOrSuperColumn> list = new ArrayList<ColumnOrSuperColumn>(columns.size());
+//    for (Column col : columns) {
+//      ColumnOrSuperColumn columnOrSuperColumn = new ColumnOrSuperColumn();
+//      columnOrSuperColumn.setColumn(col);
+//      list.add(columnOrSuperColumn);
 //    }
-//    throw new HInvalidRequestException(errorMsg);
+//    return list;
 //  }
-
-  /**
-   * Make sure that the given column path is a SuperColumn in the DB, Throws an
-   * exception if it's not.
-   *
-   * @throws HInvalidRequestException
-   */
-  /*
-  private void valideSuperColumnPath(ColumnPath columnPath) throws HInvalidRequestException {
-    String cf = columnPath.getColumn_family();
-    ColumnFamilyDefinition cfdefine;
-    if ((cfdefine = getCfDef(cf)) != null && cfdefine.getColumnType().equals(CF_TYPE_SUPER)
-        && columnPath.getSuper_column() != null) {
-      return;
-    }
-    throw new HInvalidRequestException(
-        "Invalid super column name or super column family does not exist: " + cf);
->>>>>>> c832174d
-  }
-
-
-  private static List<ColumnOrSuperColumn> getSoscList(List<Column> columns) {
-    ArrayList<ColumnOrSuperColumn> list = new ArrayList<ColumnOrSuperColumn>(columns.size());
-    for (Column col : columns) {
-      ColumnOrSuperColumn columnOrSuperColumn = new ColumnOrSuperColumn();
-      columnOrSuperColumn.setColumn(col);
-      list.add(columnOrSuperColumn);
-    }
-    return list;
-  }
-
-  private static List<ColumnOrSuperColumn> getSoscSuperList(List<SuperColumn> columns) {
-    ArrayList<ColumnOrSuperColumn> list = new ArrayList<ColumnOrSuperColumn>(columns.size());
-    for (SuperColumn col : columns) {
-      ColumnOrSuperColumn columnOrSuperColumn = new ColumnOrSuperColumn();
-      columnOrSuperColumn.setSuper_column(col);
-      list.add(columnOrSuperColumn);
-    }
-    return list;
-  }
+//
+//  private static List<ColumnOrSuperColumn> getSoscSuperList(List<SuperColumn> columns) {
+//    ArrayList<ColumnOrSuperColumn> list = new ArrayList<ColumnOrSuperColumn>(columns.size());
+//    for (SuperColumn col : columns) {
+//      ColumnOrSuperColumn columnOrSuperColumn = new ColumnOrSuperColumn();
+//      columnOrSuperColumn.setSuper_column(col);
+//      list.add(columnOrSuperColumn);
+//    }
+//    return list;
+//  }
 
   private static List<Column> getColumnList(List<ColumnOrSuperColumn> columns) {
     ArrayList<Column> list = new ArrayList<Column>(columns.size());
