package me.prettyprint.cassandra.service;

import java.util.ArrayList;
import java.util.Collections;
import java.util.List;

import me.prettyprint.cassandra.utils.Assert;
import me.prettyprint.hector.api.ddl.HCfDef;
import me.prettyprint.hector.api.ddl.HColumnDef;

import org.apache.cassandra.thrift.CfDef;

public class ThriftCfDef implements HCfDef {

  private final String keyspace;
  private final String name;
  private String columnType;
  private String comparatorType;
  private String subcomparatorType;
  private String comment;
  private double rowCacheSize;
  private int rowCacheSavePeriodInSeconds;
  private double keyCacheSize;
  private double readRepairChance;
  private List<HColumnDef> columnMetadata;
  private int gcGraceSeconds;
  private String defaultValidationClass;
  private int id;
  private int maxCompactionThreshold;
  private int minCompactionThreshold;

  public ThriftCfDef(CfDef d) {
    Assert.notNull(d, "CfDef is null");
    keyspace = d.keyspace;
    name = d.name;
    columnType = d.column_type;
    comparatorType = d.comparator_type;
    subcomparatorType = d.subcomparator_type;
    comment = d.comment;
    rowCacheSize = d.row_cache_size;
    rowCacheSavePeriodInSeconds = d.row_cache_save_period_in_seconds;
    keyCacheSize = d.key_cache_size;
    readRepairChance = d.read_repair_chance;
    columnMetadata = ThriftColumnDef.fromThriftList(d.column_metadata);
    gcGraceSeconds = d.gc_grace_seconds;
    defaultValidationClass = d.default_validation_class;
    id = d.id;
    minCompactionThreshold = d.min_compaction_threshold;
    maxCompactionThreshold = d.max_compaction_threshold;

  }

  public ThriftCfDef(String keyspace, String columnFamilyName) {
    this.keyspace = keyspace;
    this.name = columnFamilyName;
    columnMetadata = Collections.emptyList();
  }

  public static List<HCfDef> fromThriftList(List<CfDef> cfDefs) {
    if (cfDefs == null || cfDefs.isEmpty()) {
      return Collections.emptyList();
    }
    List<HCfDef> l = new ArrayList<HCfDef>(cfDefs.size());
    for (CfDef d: cfDefs) {
      l.add(new ThriftCfDef(d));
    }
    return l;
  }

  @Override
  public String getKeyspace() {
    return keyspace;
  }

  @Override
  public String getName() {
    return name;
  }

  @Override
  public String getColumnType() {
    return columnType;
  }

  @Override
  public String getComparatorType() {
    return comparatorType;
  }

  @Override
  public String getSubcomparatorType() {
    return subcomparatorType;
  }


  @Override
  public String getComment() {
    return comment;
  }

  @Override
  public double getRowCacheSize() {
    return rowCacheSize;
  }

  @Override
  public int getRowCacheSavePeriodInSeconds() {
    return rowCacheSavePeriodInSeconds;
  }

  @Override
  public double getKeyCacheSize() {
    return keyCacheSize;
  }

  @Override
  public double getReadRepairChance() {
    return readRepairChance;
  }

  @Override
  public List<HColumnDef> getColumnMetadata() {
    return columnMetadata;
  }

  @Override
  public int getGcGraceSeconds() {
    return gcGraceSeconds;
  }

  public static List<CfDef> toThriftList(List<HCfDef> cfDefs) {
    if (cfDefs == null || cfDefs.isEmpty()) {
      return Collections.emptyList();
    }
    List<CfDef> l = new ArrayList<CfDef>(cfDefs.size());
    for (HCfDef d: cfDefs) {
      l.add(((ThriftCfDef) d).toThrift());
    }
    return l;
  }

  public CfDef toThrift() {
    CfDef d = new CfDef(keyspace, name);
    d.setColumn_metadata(ThriftColumnDef.toThriftList(columnMetadata));
    d.setColumn_type(columnType);
    d.setComment(comment);
    d.setComparator_type(comparatorType);
    d.setDefault_validation_class(defaultValidationClass);
    d.setGc_grace_seconds(gcGraceSeconds);
    d.setId(id);
    d.setKey_cache_size(keyCacheSize);
    d.setMax_compaction_threshold(maxCompactionThreshold);
    d.setMin_compaction_threshold(minCompactionThreshold);
<<<<<<< HEAD
    d.setPreload_row_cache(preloadRowCache);
=======
>>>>>>> 15817282
    d.setRead_repair_chance(readRepairChance);
    d.setRow_cache_size(rowCacheSize);
    d.setSubcomparator_type(subcomparatorType);
    return d;
  }

  @Override
  public String getDefaultValidationClass() {
    return defaultValidationClass;
  }

  @Override
  public int getId() {
    return id;
  }

  @Override
  public int getMaxCompactionThreshold() {
    return maxCompactionThreshold;
  }

  @Override
  public int getMinCompactionThreshold() {
    return minCompactionThreshold;
  }

  public void setColumnType(String columnType) {
    this.columnType = columnType;
  }

  public void setComparatorType(String comparatorType) {
    this.comparatorType = comparatorType;
  }

  public void setSubcomparatorType(String subcomparatorType) {
    this.subcomparatorType = subcomparatorType;
  }

  public void setComment(String comment) {
    this.comment = comment;
  }

  public void setRowCacheSize(double rowCacheSize) {
    this.rowCacheSize = rowCacheSize;
  }

  public void setRowCacheSavePeriodInSeconds(int rowCacheSavePeriodInSeconds) {
    this.rowCacheSavePeriodInSeconds = rowCacheSavePeriodInSeconds;
  }

  public void setKeyCacheSize(double keyCacheSize) {
    this.keyCacheSize = keyCacheSize;
  }

  public void setReadRepairChance(double readRepairChance) {
    this.readRepairChance = readRepairChance;
  }

  public void setColumnMetadata(List<HColumnDef> columnMetadata) {
    this.columnMetadata = columnMetadata;
  }

  public void setGcGraceSeconds(int gcGraceSeconds) {
    this.gcGraceSeconds = gcGraceSeconds;
  }

  public void setDefaultValidationClass(String defaultValidationClass) {
    this.defaultValidationClass = defaultValidationClass;
  }

  public void setId(int id) {
    this.id = id;
  }

  public void setMaxCompactionThreshold(int maxCompactionThreshold) {
    this.maxCompactionThreshold = maxCompactionThreshold;
  }

  public void setMinCompactionThreshold(int minCompactionThreshold) {
    this.minCompactionThreshold = minCompactionThreshold;
  }
}<|MERGE_RESOLUTION|>--- conflicted
+++ resolved
@@ -151,10 +151,6 @@
     d.setKey_cache_size(keyCacheSize);
     d.setMax_compaction_threshold(maxCompactionThreshold);
     d.setMin_compaction_threshold(minCompactionThreshold);
-<<<<<<< HEAD
-    d.setPreload_row_cache(preloadRowCache);
-=======
->>>>>>> 15817282
     d.setRead_repair_chance(readRepairChance);
     d.setRow_cache_size(rowCacheSize);
     d.setSubcomparator_type(subcomparatorType);
