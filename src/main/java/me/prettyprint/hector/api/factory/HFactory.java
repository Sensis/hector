package me.prettyprint.hector.api.factory;

import java.util.HashMap;
import java.util.List;
import java.util.Map;

<<<<<<< HEAD
import me.prettyprint.cassandra.model.HColumn;
import me.prettyprint.cassandra.model.HSuperColumn;
import me.prettyprint.cassandra.model.IndexedSlicesQuery;
=======
import me.prettyprint.cassandra.model.HColumnImpl;
import me.prettyprint.cassandra.model.HSuperColumnImpl;
>>>>>>> b9a6d25d
import me.prettyprint.cassandra.model.KeyspaceOperator;
import me.prettyprint.cassandra.model.Mutator;
import me.prettyprint.cassandra.model.QuorumAllConsistencyLevelPolicy;
import me.prettyprint.cassandra.model.Serializer;
import me.prettyprint.cassandra.model.thrift.ThriftColumnQuery;
import me.prettyprint.cassandra.model.thrift.ThriftCountQuery;
import me.prettyprint.cassandra.model.thrift.ThriftMultigetSliceQuery;
import me.prettyprint.cassandra.model.thrift.ThriftMultigetSubSliceQuery;
import me.prettyprint.cassandra.model.thrift.ThriftMultigetSuperSliceQuery;
import me.prettyprint.cassandra.model.thrift.ThriftRangeSlicesQuery;
import me.prettyprint.cassandra.model.thrift.ThriftRangeSubSlicesQuery;
import me.prettyprint.cassandra.model.thrift.ThriftRangeSuperSlicesQuery;
import me.prettyprint.cassandra.model.thrift.ThriftSliceQuery;
import me.prettyprint.cassandra.model.thrift.ThriftSubColumnQuery;
import me.prettyprint.cassandra.model.thrift.ThriftSubCountQuery;
import me.prettyprint.cassandra.model.thrift.ThriftSubSliceQuery;
import me.prettyprint.cassandra.model.thrift.ThriftSuperColumnQuery;
import me.prettyprint.cassandra.model.thrift.ThriftSuperCountQuery;
import me.prettyprint.cassandra.model.thrift.ThriftSuperSliceQuery;
import me.prettyprint.cassandra.serializers.StringSerializer;
import me.prettyprint.cassandra.service.CassandraHost;
import me.prettyprint.cassandra.service.CassandraHostConfigurator;
import me.prettyprint.cassandra.service.Cluster;
import me.prettyprint.hector.api.ConsistencyLevelPolicy;
import me.prettyprint.hector.api.beans.HColumn;
import me.prettyprint.hector.api.beans.HSuperColumn;
import me.prettyprint.hector.api.query.ColumnQuery;
import me.prettyprint.hector.api.query.CountQuery;
import me.prettyprint.hector.api.query.MultigetSliceQuery;
import me.prettyprint.hector.api.query.MultigetSubSliceQuery;
import me.prettyprint.hector.api.query.MultigetSuperSliceQuery;
import me.prettyprint.hector.api.query.RangeSlicesQuery;
import me.prettyprint.hector.api.query.RangeSubSlicesQuery;
import me.prettyprint.hector.api.query.RangeSuperSlicesQuery;
import me.prettyprint.hector.api.query.SliceQuery;
import me.prettyprint.hector.api.query.SubColumnQuery;
import me.prettyprint.hector.api.query.SubCountQuery;
import me.prettyprint.hector.api.query.SubSliceQuery;
import me.prettyprint.hector.api.query.SuperColumnQuery;
import me.prettyprint.hector.api.query.SuperCountQuery;
import me.prettyprint.hector.api.query.SuperSliceQuery;
/**
 * A convenience class with bunch of factory static methods to help create a mutator,
 * queries etc.
 *
 * @author Ran
 * @author zznate
 */
public final class HFactory {

  private static final Map<String, Cluster> clusters = new HashMap<String, Cluster>();

  private static final ConsistencyLevelPolicy DEFAULT_CONSISTENCY_LEVEL_POLICY =
    new QuorumAllConsistencyLevelPolicy();

  public static Cluster getCluster(String clusterName) {
    return clusters.get(clusterName);
  }
  /**
   *
   * @param clusterName The cluster name. This is an identifying string for the cluster, e.g.
   * "production" or "test" etc. Clusters will be created on demand per each unique clusterName key.
   * @param hostIp host:ip format string
   * @return
   */
  public static Cluster getOrCreateCluster(String clusterName, String hostIp) {
    /*
     I would like to move off of string literals for hosts, perhaps
     providing them for convinience, and used specific types

     */
    return getOrCreateCluster(clusterName, new CassandraHostConfigurator(hostIp));
  }

  public static Cluster getOrCreateCluster(String clusterName,
      CassandraHostConfigurator cassandraHostConfigurator) {
    Cluster c = clusters.get(clusterName);
    if (c == null) {
      synchronized (clusters) {
        c = clusters.get(clusterName);
        if (c == null) {
          c = createCluster(clusterName, cassandraHostConfigurator);
          clusters.put(clusterName, c);
        }
      }
    }
    return c;
  }

  public static Cluster createCluster(String clusterName, CassandraHostConfigurator cassandraHostConfigurator) {
    return new Cluster(clusterName, cassandraHostConfigurator);
  }

  /**
   * Creates a KeyspaceOperator with the default consistency level policy.
   * @param keyspace
   * @param cluster
   * @return
   */
  public static KeyspaceOperator createKeyspaceOperator(String keyspace, Cluster cluster) {
    return createKeyspaceOperator(keyspace, cluster, createDefaultConsistencyLevelPolicy());
  }

  public static KeyspaceOperator createKeyspaceOperator(String keyspace, Cluster cluster,
      ConsistencyLevelPolicy consistencyLevelPolicy) {
    return new KeyspaceOperator(keyspace, cluster, consistencyLevelPolicy);
  }

  public static ConsistencyLevelPolicy createDefaultConsistencyLevelPolicy() {
    return DEFAULT_CONSISTENCY_LEVEL_POLICY;
  }

  public static <K,N,V> Mutator<K> createMutator(KeyspaceOperator ko, Serializer<K> keySerializer) {
    return new Mutator<K>(ko, keySerializer);
  }

  public static <K,N,V> ColumnQuery<K,N,V> createColumnQuery(KeyspaceOperator ko, Serializer<K> keySerializer,
      Serializer<N> nameSerializer, Serializer<V> valueSerializer) {
    return new ThriftColumnQuery<K,N,V>(ko, keySerializer, nameSerializer, valueSerializer);
  }

  public static <K, N> CountQuery<K, N> createCountQuery(KeyspaceOperator ko,
      Serializer<K> keySerializer, Serializer<N> nameSerializer) {
    return new ThriftCountQuery<K, N>(ko, keySerializer, nameSerializer);
  }

  public static <K,SN> SuperCountQuery<K,SN> createSuperCountQuery(KeyspaceOperator ko,
      Serializer<K> keySerializer, Serializer<SN> superNameSerializer) {
    return new ThriftSuperCountQuery<K,SN>(ko, keySerializer, superNameSerializer);
  }

  public static <K,SN,N> SubCountQuery<K,SN,N> createSubCountQuery(KeyspaceOperator ko,
      Serializer<K> keySerializer, Serializer<SN> superNameSerializer, Serializer<N> nameSerializer) {
    return new ThriftSubCountQuery<K,SN,N>(ko, keySerializer, superNameSerializer, nameSerializer);
  }

  public static ColumnQuery<String, String, String> createStringColumnQuery(KeyspaceOperator ko) {
    StringSerializer se = StringSerializer.get();
    return createColumnQuery(ko, se, se, se);
  }

  public static <K,SN,N,V> SuperColumnQuery<K,SN,N,V> createSuperColumnQuery(KeyspaceOperator ko,
      Serializer<K> keySerializer, Serializer<SN> sNameSerializer, Serializer<N> nameSerializer, Serializer<V> valueSerializer) {
    return new ThriftSuperColumnQuery<K,SN, N, V>(ko, keySerializer, sNameSerializer, nameSerializer, valueSerializer);
  }


  public static <K,N,V> MultigetSliceQuery<K,N,V> createMultigetSliceQuery(
      KeyspaceOperator ko, Serializer<K> keySerializer, Serializer<N> nameSerializer, Serializer<V> valueSerializer) {
    return new ThriftMultigetSliceQuery<K,N,V>(ko, keySerializer, nameSerializer, valueSerializer);
  }

  public static <K, SN, N, V> SubColumnQuery<K, SN, N, V> createSubColumnQuery(KeyspaceOperator ko,
      Serializer<K> keySerializer, Serializer<SN> sNameSerializer, Serializer<N> nameSerializer,
      Serializer<V> valueSerializer) {
    return new ThriftSubColumnQuery<K, SN, N, V>(ko, keySerializer, sNameSerializer, nameSerializer,
        valueSerializer);
  }

  public static <K,SN,N,V> MultigetSuperSliceQuery<K,SN,N,V> createMultigetSuperSliceQuery(
      KeyspaceOperator ko, Serializer<K> keySerializer, Serializer<SN> sNameSerializer, Serializer<N> nameSerializer, Serializer<V> valueSerializer) {
    return new ThriftMultigetSuperSliceQuery<K,SN,N,V>(ko, keySerializer, sNameSerializer, nameSerializer, valueSerializer);
  }

  public static <K,SN,N,V> MultigetSubSliceQuery<K,SN,N,V> createMultigetSubSliceQuery(
      KeyspaceOperator ko, Serializer<K> keySerializer, Serializer<SN> sNameSerializer, Serializer<N> nameSerializer, Serializer<V> valueSerializer) {
    return new ThriftMultigetSubSliceQuery<K,SN,N,V>(ko, keySerializer, sNameSerializer, nameSerializer, valueSerializer);
  }

  public static <K,N,V> RangeSlicesQuery<K,N,V> createRangeSlicesQuery(
      KeyspaceOperator ko, Serializer<K> keySerializer, Serializer<N> nameSerializer, Serializer<V> valueSerializer) {
    return new ThriftRangeSlicesQuery<K,N,V>(ko, keySerializer, nameSerializer, valueSerializer);
  }

  public static <K,SN,N,V> RangeSuperSlicesQuery<K,SN,N,V> createRangeSuperSlicesQuery(
      KeyspaceOperator ko, Serializer<K> keySerializer, Serializer<SN> sNameSerializer, Serializer<N> nameSerializer,
      Serializer<V> valueSerializer) {
    return new ThriftRangeSuperSlicesQuery<K,SN,N,V>(ko, keySerializer, sNameSerializer, nameSerializer, valueSerializer);
  }

  public static <K,N,V> IndexedSlicesQuery<K, N, V> createIndexedSlicesQuery(
      KeyspaceOperator ko, Serializer<K> keySerializer, Serializer<N> nameSerializer,
      Serializer<V> valueSerializer) {
    return new IndexedSlicesQuery<K, N, V>(ko, keySerializer, nameSerializer, valueSerializer);
  }

  public static <K,SN,N,V> RangeSubSlicesQuery<K,SN,N,V> createRangeSubSlicesQuery(
      KeyspaceOperator ko, Serializer<K> keySerializer, Serializer<SN> sNameSerializer, Serializer<N> nameSerializer,
      Serializer<V> valueSerializer) {
    return new ThriftRangeSubSlicesQuery<K,SN,N,V>(ko, keySerializer, sNameSerializer, nameSerializer, valueSerializer);
  }

<<<<<<< HEAD
  public static <K,N,V> SliceQuery<K,N,V> createSliceQuery(
      KeyspaceOperator ko, Serializer<K> keySerializer, Serializer<N> nameSerializer, Serializer<V> valueSerializer) {
    return new SliceQuery<K,N,V>(ko, keySerializer, nameSerializer, valueSerializer);
=======
  public static <N,V> SliceQuery<N, V> createSliceQuery(
      KeyspaceOperator ko, Serializer<N> nameSerializer, Serializer<V> valueSerializer) {
    return new ThriftSliceQuery<N,V>(ko, nameSerializer, valueSerializer);
>>>>>>> b9a6d25d
  }

  public static <K,SN,N,V> SubSliceQuery<K,SN,N,V> createSubSliceQuery(
      KeyspaceOperator ko, Serializer<K> keySerializer, Serializer<SN> sNameSerializer, Serializer<N> nameSerializer,
      Serializer<V> valueSerializer) {
    return new ThriftSubSliceQuery<K,SN,N,V>(ko, keySerializer, sNameSerializer, nameSerializer, valueSerializer);
  }

  public static <K,SN,N,V> SuperSliceQuery<K,SN,N,V> createSuperSliceQuery(
      KeyspaceOperator ko, Serializer<K> keySerializer, Serializer<SN> sNameSerializer, Serializer<N> nameSerializer,
      Serializer<V> valueSerializer) {
    return new ThriftSuperSliceQuery<K,SN,N,V>(ko, keySerializer, sNameSerializer, nameSerializer, valueSerializer);
  }

  /**
   * createSuperColumn accepts a variable number of column arguments
   * @param name supercolumn name
   * @param createColumn a variable number of column arguments
   */
  public static <SN,N,V> HSuperColumn<SN, N, V> createSuperColumn(SN name, List<HColumn<N,V>> columns,
      Serializer<SN> superNameSerializer, Serializer<N> nameSerializer, Serializer<V> valueSerializer) {
<<<<<<< HEAD
    return new HSuperColumn<SN, N, V>(name, columns, createClock(), superNameSerializer,
        nameSerializer, valueSerializer);
  }

  public static <SN,N,V> HSuperColumn<SN,N,V> createSuperColumn(SN name, List<HColumn<N,V>> columns,
      long clock, Serializer<SN> superNameSerializer, Serializer<N> nameSerializer,
      Serializer<V> valueSerializer) {
    return new HSuperColumn<SN, N, V>(name, columns, clock, superNameSerializer, nameSerializer,
        valueSerializer);
  }

  public static <N,V> HColumn<N,V> createColumn(N name, V value, long clock,
      Serializer<N> nameSerializer, Serializer<V> valueSerializer) {
    return new HColumn<N, V>(name, value, clock, nameSerializer, valueSerializer);
=======
    return new HSuperColumnImpl<SN, N, V>(name, columns, createTimestamp(), superNameSerializer,
        nameSerializer, valueSerializer);
  }

  public static <SN,N,V> HSuperColumn<SN, N, V> createSuperColumn(SN name, List<HColumn<N,V>> columns,
      long timestamp, Serializer<SN> superNameSerializer, Serializer<N> nameSerializer,
      Serializer<V> valueSerializer) {
    return new HSuperColumnImpl<SN, N, V>(name, columns, timestamp, superNameSerializer, nameSerializer,
        valueSerializer);
  }

  public static <N,V> HColumn<N, V> createColumn(N name, V value, long timestamp,
      Serializer<N> nameSerializer, Serializer<V> valueSerializer) {
    return new HColumnImpl<N, V>(name, value, timestamp, nameSerializer, valueSerializer);
>>>>>>> b9a6d25d
  }

  /**
   * Creates a column with the clock of now.
   */
  public static <N,V> HColumn<N, V> createColumn(N name, V value,
      Serializer<N> nameSerializer, Serializer<V> valueSerializer) {
<<<<<<< HEAD
    return new HColumn<N, V>(name, value, createClock(), nameSerializer, valueSerializer);
=======
    return new HColumnImpl<N, V>(name, value, createTimestamp(), nameSerializer, valueSerializer);
>>>>>>> b9a6d25d
  }

  /**
   * Convienience method for creating a column with a String name and String value
   */
  public static HColumn<String, String> createStringColumn(String name, String value) {
    StringSerializer se = StringSerializer.get();
    return createColumn(name, value, se, se);
  }

  /**
   * Creates a clock of now with the default clock resolution (micorosec) as defined in
   * {@link CassandraHost}
   */
  public static long createClock() {
    return CassandraHost.DEFAULT_TIMESTAMP_RESOLUTION.createClock();
  }

}<|MERGE_RESOLUTION|>--- conflicted
+++ resolved
@@ -4,14 +4,9 @@
 import java.util.List;
 import java.util.Map;
 
-<<<<<<< HEAD
-import me.prettyprint.cassandra.model.HColumn;
-import me.prettyprint.cassandra.model.HSuperColumn;
-import me.prettyprint.cassandra.model.IndexedSlicesQuery;
-=======
 import me.prettyprint.cassandra.model.HColumnImpl;
 import me.prettyprint.cassandra.model.HSuperColumnImpl;
->>>>>>> b9a6d25d
+import me.prettyprint.cassandra.model.IndexedSlicesQuery;
 import me.prettyprint.cassandra.model.KeyspaceOperator;
 import me.prettyprint.cassandra.model.Mutator;
 import me.prettyprint.cassandra.model.QuorumAllConsistencyLevelPolicy;
@@ -204,15 +199,9 @@
     return new ThriftRangeSubSlicesQuery<K,SN,N,V>(ko, keySerializer, sNameSerializer, nameSerializer, valueSerializer);
   }
 
-<<<<<<< HEAD
   public static <K,N,V> SliceQuery<K,N,V> createSliceQuery(
       KeyspaceOperator ko, Serializer<K> keySerializer, Serializer<N> nameSerializer, Serializer<V> valueSerializer) {
-    return new SliceQuery<K,N,V>(ko, keySerializer, nameSerializer, valueSerializer);
-=======
-  public static <N,V> SliceQuery<N, V> createSliceQuery(
-      KeyspaceOperator ko, Serializer<N> nameSerializer, Serializer<V> valueSerializer) {
-    return new ThriftSliceQuery<N,V>(ko, nameSerializer, valueSerializer);
->>>>>>> b9a6d25d
+    return new ThriftSliceQuery<K,N,V>(ko, keySerializer, nameSerializer, valueSerializer);
   }
 
   public static <K,SN,N,V> SubSliceQuery<K,SN,N,V> createSubSliceQuery(
@@ -234,37 +223,20 @@
    */
   public static <SN,N,V> HSuperColumn<SN, N, V> createSuperColumn(SN name, List<HColumn<N,V>> columns,
       Serializer<SN> superNameSerializer, Serializer<N> nameSerializer, Serializer<V> valueSerializer) {
-<<<<<<< HEAD
-    return new HSuperColumn<SN, N, V>(name, columns, createClock(), superNameSerializer,
+    return new HSuperColumnImpl<SN, N, V>(name, columns, createClock(), superNameSerializer,
         nameSerializer, valueSerializer);
   }
 
   public static <SN,N,V> HSuperColumn<SN,N,V> createSuperColumn(SN name, List<HColumn<N,V>> columns,
       long clock, Serializer<SN> superNameSerializer, Serializer<N> nameSerializer,
       Serializer<V> valueSerializer) {
-    return new HSuperColumn<SN, N, V>(name, columns, clock, superNameSerializer, nameSerializer,
+    return new HSuperColumnImpl<SN, N, V>(name, columns, clock, superNameSerializer, nameSerializer,
         valueSerializer);
   }
 
   public static <N,V> HColumn<N,V> createColumn(N name, V value, long clock,
       Serializer<N> nameSerializer, Serializer<V> valueSerializer) {
-    return new HColumn<N, V>(name, value, clock, nameSerializer, valueSerializer);
-=======
-    return new HSuperColumnImpl<SN, N, V>(name, columns, createTimestamp(), superNameSerializer,
-        nameSerializer, valueSerializer);
-  }
-
-  public static <SN,N,V> HSuperColumn<SN, N, V> createSuperColumn(SN name, List<HColumn<N,V>> columns,
-      long timestamp, Serializer<SN> superNameSerializer, Serializer<N> nameSerializer,
-      Serializer<V> valueSerializer) {
-    return new HSuperColumnImpl<SN, N, V>(name, columns, timestamp, superNameSerializer, nameSerializer,
-        valueSerializer);
-  }
-
-  public static <N,V> HColumn<N, V> createColumn(N name, V value, long timestamp,
-      Serializer<N> nameSerializer, Serializer<V> valueSerializer) {
-    return new HColumnImpl<N, V>(name, value, timestamp, nameSerializer, valueSerializer);
->>>>>>> b9a6d25d
+    return new HColumnImpl<N, V>(name, value, clock, nameSerializer, valueSerializer);
   }
 
   /**
@@ -272,11 +244,7 @@
    */
   public static <N,V> HColumn<N, V> createColumn(N name, V value,
       Serializer<N> nameSerializer, Serializer<V> valueSerializer) {
-<<<<<<< HEAD
-    return new HColumn<N, V>(name, value, createClock(), nameSerializer, valueSerializer);
-=======
-    return new HColumnImpl<N, V>(name, value, createTimestamp(), nameSerializer, valueSerializer);
->>>>>>> b9a6d25d
+    return new HColumnImpl<N, V>(name, value, createClock(), nameSerializer, valueSerializer);
   }
 
   /**
