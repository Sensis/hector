package me.prettyprint.cassandra.model;

import static me.prettyprint.cassandra.model.HFactory.createColumn;
import static me.prettyprint.cassandra.model.HFactory.createColumnQuery;
import static me.prettyprint.cassandra.model.HFactory.createCountQuery;
import static me.prettyprint.cassandra.model.HFactory.createKeyspaceOperator;
import static me.prettyprint.cassandra.model.HFactory.createMultigetSliceQuery;
import static me.prettyprint.cassandra.model.HFactory.createMultigetSubSliceQuery;
import static me.prettyprint.cassandra.model.HFactory.createMultigetSuperSliceQuery;
import static me.prettyprint.cassandra.model.HFactory.createMutator;
import static me.prettyprint.cassandra.model.HFactory.createRangeSlicesQuery;
import static me.prettyprint.cassandra.model.HFactory.createRangeSubSlicesQuery;
import static me.prettyprint.cassandra.model.HFactory.createRangeSuperSlicesQuery;
import static me.prettyprint.cassandra.model.HFactory.createSliceQuery;
import static me.prettyprint.cassandra.model.HFactory.createSubCountQuery;
import static me.prettyprint.cassandra.model.HFactory.createSubSliceQuery;
import static me.prettyprint.cassandra.model.HFactory.createSuperColumn;
import static me.prettyprint.cassandra.model.HFactory.createSuperColumnQuery;
import static me.prettyprint.cassandra.model.HFactory.createSuperCountQuery;
import static me.prettyprint.cassandra.model.HFactory.createSuperSliceQuery;
import static me.prettyprint.cassandra.model.HFactory.getOrCreateCluster;
import static org.junit.Assert.assertEquals;
import static org.junit.Assert.assertNotNull;
import static org.junit.Assert.assertNull;
import static org.junit.Assert.assertTrue;
import static org.junit.Assert.fail;

import java.util.Arrays;
import java.util.List;

import me.prettyprint.cassandra.BaseEmbededServerSetupTest;
import me.prettyprint.cassandra.serializers.StringSerializer;
import me.prettyprint.cassandra.service.Cluster;

import org.junit.After;
import org.junit.Before;
import org.junit.Test;
import org.slf4j.Logger;
import org.slf4j.LoggerFactory;

public class ApiV2SystemTest extends BaseEmbededServerSetupTest {

  private static final Logger log = LoggerFactory.getLogger(ApiV2SystemTest.class);
  private final static String KEYSPACE = "Keyspace1";
  private static final StringSerializer se = new StringSerializer();
  private Cluster cluster;
  private KeyspaceOperator ko;

  @Before
  public void setupCase() {
    cluster = getOrCreateCluster("MyCluster", "127.0.0.1:9170");
    ko = createKeyspaceOperator(KEYSPACE, cluster);
  }

  @After
  public void teardownCase() {
    ko = null;
    cluster = null;
  }

  @Test
  public void testInsertGetRemove() {
    String cf = "Standard1";

    Mutator<String> m = createMutator(ko, se);
    MutationResult mr = m.insert("testInsertGetRemove", cf,
        createColumn("testInsertGetRemove", "testInsertGetRemove_value_", se, se));

    // Check the mutation result metadata
    // assertEquals("127.0.0.1:9170", mr.getHostUsed());
    assertTrue("Time should be > 0", mr.getExecutionTimeMicro() > 0);

    log.debug("insert execution time: {}", mr.getExecutionTimeMicro());

    // get value
    ColumnQuery<String, String, String> q = createColumnQuery(ko, se, se, se);
    q.setName("testInsertGetRemove").setColumnFamily(cf);
    Result<HColumn<String, String>> r = q.setKey("testInsertGetRemove").execute();
    assertNotNull(r);

    HColumn<String, String> c = r.get();
    assertNotNull(c);
    String value = c.getValue();
    assertEquals("testInsertGetRemove_value_", value);
    String name = c.getName();
    assertEquals("testInsertGetRemove", name);
    assertEquals(q, r.getQuery());
    assertTrue("Time should be > 0", r.getExecutionTimeMicro() > 0);

    // remove value
    m = createMutator(ko, se);
    MutationResult mr2 = m.delete("testInsertGetRemove", cf, "testInsertGetRemove", se);
    assertTrue("Time should be > 0", mr2.getExecutionTimeMicro() > 0);

    // get already removed value
    ColumnQuery<String, String, String> q2 = createColumnQuery(ko, se, se, se);
    q2.setName("testInsertGetRemove").setColumnFamily(cf);
    Result<HColumn<String, String>> r2 = q2.setKey("testInsertGetRemove").execute();
    assertNotNull(r2);
    assertNull("Value should have been deleted", r2.get());
  }

  @Test
  public void testBatchInsertGetRemove() {
    String cf = "Standard1";

    Mutator<String> m = createMutator(ko, se);
    for (int i = 0; i < 5; i++) {
      m.addInsertion("testInsertGetRemove" + i, cf,
          createColumn("testInsertGetRemove", "testInsertGetRemove_value_" + i, se, se));
    }
    m.execute();

    // get value
    ColumnQuery<String, String, String> q = createColumnQuery(ko, se, se, se);
    q.setName("testInsertGetRemove").setColumnFamily(cf);
    for (int i = 0; i < 5; i++) {
      Result<HColumn<String, String>> r = q.setKey("testInsertGetRemove" + i).execute();
      assertNotNull(r);
      HColumn<String, String> c = r.get();
      assertNotNull(c);
      String value = c.getValue();
      assertEquals("testInsertGetRemove_value_" + i, value);
    }

    // remove value
    m = createMutator(ko, se);
    for (int i = 0; i < 5; i++) {
      m.addDeletion("testInsertGetRemove" + i, cf, "testInsertGetRemove", se);
    }
    m.execute();

    // get already removed value
    ColumnQuery<String, String, String> q2 = createColumnQuery(ko, se, se, se);
    q2.setName("testInsertGetRemove").setColumnFamily(cf);
    for (int i = 0; i < 5; i++) {
      Result<HColumn<String, String>> r = q2.setKey("testInsertGetRemove" + i).execute();
      assertNotNull(r);
      assertNull("Value should have been deleted", r.get());
    }
  }

  @Test
  public void testSuperInsertGetRemove() {
    String cf = "Super1";

    Mutator<String> m = createMutator(ko, se);

    @SuppressWarnings("unchecked")
    // aye, varargs and generics aren't good friends...
    List<HColumn<String, String>> columns = Arrays.asList(createColumn("name1", "value1", se, se),
        createColumn("name2", "value2", se, se));
    m.insert("testSuperInsertGetRemove", cf,
        createSuperColumn("testSuperInsertGetRemove", columns, se, se, se));

    // get value
    SuperColumnQuery<String, String, String, String> q = createSuperColumnQuery(ko, se, se, se, se);
    q.setSuperName("testSuperInsertGetRemove").setColumnFamily(cf);
    Result<HSuperColumn<String, String, String>> r = q.setKey("testSuperInsertGetRemove", StringSerializer.get()).execute();
    assertNotNull(r);
    HSuperColumn<String, String, String> sc = r.get();
    assertNotNull(sc);
    assertEquals(2, sc.getSize());
    HColumn<String, String> c = sc.get(0);
    String value = c.getValue();
    assertEquals("value1", value);
    String name = c.getName();
    assertEquals("name1", name);

    HColumn<String, String> c2 = sc.get(1);
    assertEquals("name2", c2.getName());
    assertEquals("value2", c2.getValue());

    // remove value
    m = createMutator(ko, se);
    m.superDelete("testSuperInsertGetRemove", cf, "testSuperInsertGetRemove", null, se, se, se);

    // test after removal
    r = q.execute();
    sc = r.get();
    assertNull(sc);
  }

  @Test
  public void testMultigetSliceQuery() {
    String cf = "Standard1";

    TestCleanupDescriptor cleanup = insertColumns(cf, 4, "testMultigetSliceQuery", 3,
        "testMultigetSliceQueryColumn");

    // get value
    MultigetSliceQuery<String, String, String> q = createMultigetSliceQuery(ko, se, se, se);
    q.setColumnFamily(cf);
    q.setKeys("testMultigetSliceQuery1", "testMultigetSliceQuery2");
    // try with column name first
    q.setColumnNames("testMultigetSliceQueryColumn1", "testMultigetSliceQueryColumn2");
    Result<Rows<String, String, String>> r = q.execute();
    assertNotNull(r);
    Rows<String, String, String> rows = r.get();
    assertNotNull(rows);
    assertEquals(2, rows.getCount());
    Row<String, String, String> row = rows.getByKey("testMultigetSliceQuery1");
    assertNotNull(row);
    assertEquals("testMultigetSliceQuery1", row.getKey());
    ColumnSlice<String, String> slice = row.getColumnSlice();
    assertNotNull(slice);
    // Test slice.getColumnByName
    assertEquals("value11", slice.getColumnByName("testMultigetSliceQueryColumn1").getValue());
    assertEquals("value12", slice.getColumnByName("testMultigetSliceQueryColumn2").getValue());
    assertNull(slice.getColumnByName("testMultigetSliceQueryColumn3"));
    // Test slice.getColumns
    List<HColumn<String, String>> columns = slice.getColumns();
    assertNotNull(columns);
    assertEquals(2, columns.size());

    // now try with start/finish
    q = createMultigetSliceQuery(ko, se, se, se);
    q.setColumnFamily(cf);
    q.setKeys("testMultigetSliceQuery3");
    q.setRange("testMultigetSliceQueryColumn1", "testMultigetSliceQueryColumn3", false, 100);
    r = q.execute();
    assertNotNull(r);
    rows = r.get();
    assertEquals(1, rows.getCount());
    for (Row<String, String, String> row2 : rows) {
      assertNotNull(row2);
      slice = row2.getColumnSlice();
      assertNotNull(slice);
      for (HColumn<String, String> column : slice.getColumns()) {
        if (!column.getName().equals("testMultigetSliceQueryColumn1")
            && !column.getName().equals("testMultigetSliceQueryColumn2")
            && !column.getName().equals("testMultigetSliceQueryColumn3")) {
          fail("A columns with unexpected column name returned: " + column.getName());
        }
      }
    }

    // Delete values
    deleteColumns(cleanup);
  }

  @Test
  public void testSliceQuery() {
    String cf = "Standard1";

    TestCleanupDescriptor cleanup = insertColumns(cf, 1, "testSliceQuery", 4, "testSliceQuery");

    // get value
    SliceQuery<String, String, String> q = createSliceQuery(ko, se, se, se);
    q.setColumnFamily(cf);
    q.setKey("testSliceQuery0");
    // try with column name first
    q.setColumnNames("testSliceQuery1", "testSliceQuery2", "testSliceQuery3");
    Result<ColumnSlice<String, String>> r = q.execute();
    assertNotNull(r);
    ColumnSlice<String, String> slice = r.get();
    assertNotNull(slice);
    assertEquals(3, slice.getColumns().size());
    // Test slice.getColumnByName
    assertEquals("value01", slice.getColumnByName("testSliceQuery1").getValue());
    assertEquals("value02", slice.getColumnByName("testSliceQuery2").getValue());
    assertEquals("value03", slice.getColumnByName("testSliceQuery3").getValue());
    // Test slice.getColumns
    List<HColumn<String, String>> columns = slice.getColumns();
    assertNotNull(columns);
    assertEquals(3, columns.size());

    // now try with start/finish
    q = createSliceQuery(ko, se, se, se);
    q.setColumnFamily(cf);
    q.setKey("testSliceQuery0");
    // try reversed this time
    q.setRange("testSliceQuery2", "testSliceQuery1", true, 100);
    r = q.execute();
    assertNotNull(r);
    slice = r.get();
    assertNotNull(slice);
    assertEquals(2, slice.getColumns().size());
    for (HColumn<String, String> column : slice.getColumns()) {
      if (!column.getName().equals("testSliceQuery1")
          && !column.getName().equals("testSliceQuery2")) {
        fail("A columns with unexpected column name returned: " + column.getName());
      }
    }

    deleteColumns(cleanup);
  }

  @Test
  public void testSuperSliceQuery() {
    String cf = "Super1";

    Mutator<String> m = createMutator(ko, se);
    for (int j = 1; j <= 3; ++j) {
      @SuppressWarnings("unchecked")
      HSuperColumn<String, String, String> sc = createSuperColumn("testSuperSliceQuery" + j,
          Arrays.asList(createColumn("name", "value", se, se)), se, se, se);
      m.addInsertion("testSuperSliceQuery", cf, sc);
    }

    MutationResult mr = m.execute();
    assertTrue("Time should be > 0", mr.getExecutionTimeMicro() > 0);
    log.debug("insert execution time: {}", mr.getExecutionTimeMicro());

    // get value
    SuperSliceQuery<String, String, String, String> q = createSuperSliceQuery(ko, se, se, se, se);
    q.setColumnFamily(cf);
    q.setKey("testSuperSliceQuery");
    // try with column name first
    q.setColumnNames("testSuperSliceQuery1", "testSuperSliceQuery2", "testSuperSliceQuery3");
    Result<SuperSlice<String, String, String>> r = q.execute();
    assertNotNull(r);
    SuperSlice<String, String, String> slice = r.get();
    assertNotNull(slice);
    assertEquals(3, slice.getSuperColumns().size());
    // Test slice.getColumnByName
    assertEquals("value", slice.getColumnByName("testSuperSliceQuery1").getColumns().get(0)
                               .getValue());

    // now try with start/finish
    q = createSuperSliceQuery(ko, se, se, se, se);
    q.setColumnFamily(cf);
    q.setKey("testSuperSliceQuery");
    // try reversed this time
    q.setRange("testSuperSliceQuery1", "testSuperSliceQuery2", false, 2);
    r = q.execute();
    assertNotNull(r);
    slice = r.get();
    assertNotNull(slice);
    for (HSuperColumn<String, String, String> scolumn : slice.getSuperColumns()) {
      if (!scolumn.getName().equals("testSuperSliceQuery1")
          && !scolumn.getName().equals("testSuperSliceQuery2")) {
        fail("A columns with unexpected column name returned: " + scolumn.getName());
      }
    }

    // Delete values
    for (int j = 1; j <= 3; ++j) {
      m.addDeletion("testSuperSliceQuery", cf, "testSuperSliceQuery" + j, se);
    }
    mr = m.execute();

    // Test after deletion
    r = q.execute();
    assertNotNull(r);
    slice = r.get();
    assertNotNull(slice);
    assertTrue(slice.getSuperColumns().isEmpty());
  }

  /**
   * Tests the SubSliceQuery, a query on columns within a supercolumn
   */
  @Test
  public void testSubSliceQuery() {
    String cf = "Super1";

    // insert
    TestCleanupDescriptor cleanup = insertSuperColumns(cf, 1, "testSliceQueryOnSubcolumns", 1,
        "testSliceQueryOnSubcolumns_column");

    // get value
    SubSliceQuery<String, String, String, String> q = createSubSliceQuery(ko, se, se, se, se);
    q.setColumnFamily(cf);
    q.setSuperColumn("testSliceQueryOnSubcolumns_column0");
    q.setKey("testSliceQueryOnSubcolumns0");
    // try with column name first
    q.setColumnNames("c000", "c110", "c_doesn't_exist");
    Result<ColumnSlice<String, String>> r = q.execute();
    assertNotNull(r);
    ColumnSlice<String, String> slice = r.get();
    assertNotNull(slice);
    assertEquals(2, slice.getColumns().size());
    // Test slice.getColumnByName
    assertEquals("v000", slice.getColumnByName("c000").getValue());

    // now try with start/finish
    q = createSubSliceQuery(ko, se, se, se, se);
    q.setColumnFamily(cf);
    q.setKey("testSliceQueryOnSubcolumns0");
    q.setSuperColumn("testSliceQueryOnSubcolumns_column0");
    // try reversed this time
    q.setRange("c000", "c110", false, 2);
    r = q.execute();
    assertNotNull(r);
    slice = r.get();
    assertNotNull(slice);
    for (HColumn<String, String> column : slice.getColumns()) {
      if (!column.getName().equals("c000") && !column.getName().equals("c110")) {
        fail("A columns with unexpected column name returned: " + column.getName());
      }
    }

    // Delete values
    deleteColumns(cleanup);

    // Test after deletion
    r = q.execute();
    assertNotNull(r);
    slice = r.get();
    assertNotNull(slice);
    assertTrue(slice.getColumns().isEmpty());
  }

  @Test
  public void testMultigetSuperSliceQuery() {
    String cf = "Super1";

    TestCleanupDescriptor cleanup = insertSuperColumns(cf, 4, "testSuperMultigetSliceQueryKey", 3,
        "testSuperMultigetSliceQuery");

    // get value
    MultigetSuperSliceQuery<String, String, String, String> q = createMultigetSuperSliceQuery(ko, se, se, se,
        se);
    q.setColumnFamily(cf);
    q.setKeys("testSuperMultigetSliceQueryKey0", "testSuperMultigetSliceQueryKey3");
    // try with column name first
    q.setColumnNames("testSuperMultigetSliceQuery1", "testSuperMultigetSliceQuery2");
    Result<SuperRows<String, String, String, String>> r = q.execute();
    assertNotNull(r);
    SuperRows<String, String, String, String> rows = r.get();
    assertNotNull(rows);
    assertEquals(2, rows.getCount());
    SuperRow<String, String, String, String> row = rows.getByKey("testSuperMultigetSliceQueryKey0");
    assertNotNull(row);
    assertEquals("testSuperMultigetSliceQueryKey0", row.getKey());
    SuperSlice<String, String, String> slice = row.getSuperSlice();
    assertNotNull(slice);
    // Test slice.getColumnByName
    assertEquals("v001", slice.getColumnByName("testSuperMultigetSliceQuery1").getColumns().get(0)
                              .getValue());
    assertNull(slice.getColumnByName("testSuperMultigetSliceQuery3"));

    deleteColumns(cleanup);
  }

  @Test
  public void testMultigetSubSliceQuery() {
    String cf = "Super1";

    // insert
    TestCleanupDescriptor cleanup = insertSuperColumns(cf, 3, "testMultigetSubSliceQuery", 1,
        "testMultigetSubSliceQuery");

    // get value
    MultigetSubSliceQuery<String, String, String, String> q = createMultigetSubSliceQuery(ko, se, se, se, se);
    q.setColumnFamily(cf);
    q.setSuperColumn("testMultigetSubSliceQuery0");
    q.setKeys("testMultigetSubSliceQuery0", "testMultigetSubSliceQuery2");
    // try with column name first
    q.setColumnNames("c000", "c110");
    Result<Rows<String, String, String>> r = q.execute();
    assertNotNull(r);
    Rows<String, String, String> rows = r.get();
    assertNotNull(rows);
    assertEquals(2, rows.getCount());
    Row<String, String, String> row = rows.getByKey("testMultigetSubSliceQuery0");
    assertNotNull(row);
    assertEquals("testMultigetSubSliceQuery0", row.getKey());
    ColumnSlice<String, String> slice = row.getColumnSlice();
    assertNotNull(slice);
    // Test slice.getColumnByName
    assertEquals("v000", slice.getColumnByName("c000").getValue());
    assertEquals("v100", slice.getColumnByName("c110").getValue());
    // Test slice.getColumns
    List<HColumn<String, String>> columns = slice.getColumns();
    assertNotNull(columns);
    assertEquals(2, columns.size());

    // now try with start/finish
    q = createMultigetSubSliceQuery(ko, se, se, se, se);
    q.setColumnFamily(cf);
    q.setKeys("testMultigetSubSliceQuery0");
    q.setSuperColumn("testMultigetSubSliceQuery0");
    // try reversed this time
    q.setRange("c000", "c110", false, 2);
    r = q.execute();
    assertNotNull(r);
    rows = r.get();
    assertEquals(1, rows.getCount());
    for (Row<String, String, String> row2 : rows) {
      assertNotNull(row2);
      slice = row2.getColumnSlice();
      assertNotNull(slice);
      assertEquals(2, slice.getColumns().size());
      for (HColumn<String, String> column : slice.getColumns()) {
        if (!column.getName().equals("c000") && !column.getName().equals("c110")) {
          fail("A columns with unexpected column name returned: " + column.getName());
        }
      }
    }

    // Delete values
    deleteColumns(cleanup);
  }

  @Test
  public void testRangeSlicesQuery() {
    String cf = "Standard1";

    TestCleanupDescriptor cleanup = insertColumns(cf, 4, "testRangeSlicesQuery", 3,
        "testRangeSlicesQueryColumn");

    // get value
    RangeSlicesQuery<String, String, String> q = createRangeSlicesQuery(ko, se, se, se);
    q.setColumnFamily(cf);
<<<<<<< HEAD
    q.setKeys("testRangeSlicesQuery1", "testRangeSlicesQuery3");
=======
    q.setKeys("testRangeSlicesQuery2", "testRangeSlicesQuery3");
>>>>>>> a154c078
    // try with column name first
    q.setColumnNames("testRangeSlicesQueryColumn1", "testRangeSlicesQueryColumn2");
    Result<OrderedRows<String, String, String>> r = q.execute();
    assertNotNull(r);
    OrderedRows<String, String, String> rows = r.get();
    assertNotNull(rows);

    assertEquals(3, rows.getCount());
    Row<String, String, String> row = rows.getList().get(0);
    assertNotNull(row);
    assertEquals("testRangeSlicesQuery1", row.getKey());
    ColumnSlice<String, String> slice = row.getColumnSlice();
    assertNotNull(slice);
    // Test slice.getColumnByName
    assertEquals("value11", slice.getColumnByName("testRangeSlicesQueryColumn1").getValue());
    assertEquals("value12", slice.getColumnByName("testRangeSlicesQueryColumn2").getValue());
    assertNull(slice.getColumnByName("testRangeSlicesQueryColumn3"));
    // Test slice.getColumns
    List<HColumn<String, String>> columns = slice.getColumns();
    assertNotNull(columns);
    assertEquals(2, columns.size());

    // now try with setKeys in combination with setRange
    q.setKeys("testRangeSlicesQuery1", "testRangeSlicesQuery5");
    q.setRange("testRangeSlicesQueryColumn1", "testRangeSlicesQueryColumn3", false, 100);
    r = q.execute();
    assertNotNull(r);
    rows = r.get();
    assertEquals(3, rows.getCount());
    for (Row<String, String, String> row2 : rows) {
      assertNotNull(row2);
      slice = row2.getColumnSlice();
      assertNotNull(slice);
      assertEquals(2, slice.getColumns().size());
      for (HColumn<String, String> column : slice.getColumns()) {
        if (!column.getName().equals("testRangeSlicesQueryColumn1")
            && !column.getName().equals("testRangeSlicesQueryColumn2")) {
          fail("A columns with unexpected column name returned: " + column.getName());
        }
      }

    }

    // Delete values
    deleteColumns(cleanup);
  }

  @Test
  public void testRangeSuperSlicesQuery() {
    String cf = "Super1";

    TestCleanupDescriptor cleanup = insertSuperColumns(cf, 4, "testRangeSuperSlicesQuery", 3,
        "testRangeSuperSlicesQuery");

    // get value
    RangeSuperSlicesQuery<String, String,String, String> q = createRangeSuperSlicesQuery(ko, se, se, se, se);
    q.setColumnFamily(cf);
    q.setKeys("testRangeSuperSlicesQuery2", "testRangeSuperSlicesQuery3");
    // try with column name first
    q.setColumnNames("testRangeSuperSlicesQuery1", "testRangeSuperSlicesQuery2");
    Result<OrderedSuperRows<String, String, String, String>> r = q.execute();
    assertNotNull(r);
    OrderedSuperRows<String, String, String, String> rows = r.get();
    assertNotNull(rows);
    assertEquals(2, rows.getCount());
    SuperRow<String, String, String, String> row = rows.getList().get(0);
    assertNotNull(row);
    assertEquals("testRangeSuperSlicesQuery2", row.getKey());
    SuperSlice<String, String, String> slice = row.getSuperSlice();
    assertNotNull(slice);
    // Test slice.getColumnByName
    assertEquals("v021", slice.getColumnByName("testRangeSuperSlicesQuery1").get(0).getValue());
    assertEquals("v022", slice.getColumnByName("testRangeSuperSlicesQuery2").get(0).getValue());
    assertNull(slice.getColumnByName("testRangeSuperSlicesQuery3"));

    // now try with setKeys in combination with setRange
    q.setKeys("testRangeSuperSlicesQuery0", "testRangeSuperSlicesQuery5");
    q.setRange("testRangeSuperSlicesQuery1", "testRangeSuperSlicesQuery3", false, 100);
    r = q.execute();
    assertNotNull(r);
    rows = r.get();
    assertEquals(4, rows.getCount());
    for (SuperRow<String, String, String, String> row2 : rows) {
      assertNotNull(row2);
      slice = row2.getSuperSlice();
      assertNotNull(slice);
      assertEquals(2, slice.getSuperColumns().size());
      for (HSuperColumn<String, String, String> column : slice.getSuperColumns()) {
        if (!column.getName().equals("testRangeSuperSlicesQuery1")
            && !column.getName().equals("testRangeSuperSlicesQuery2")) {
          fail("A columns with unexpected column name returned: " + column.getName());
        }
      }
    }

    // Delete values
    deleteColumns(cleanup);
  }

  @Test
   public void testRangeSubSlicesQuery() {
    String cf = "Super1";

    TestCleanupDescriptor cleanup = insertSuperColumns(cf, 4, "testRangeSubSlicesQuery", 3,
        "testRangeSubSlicesQuery");

    // get value
    RangeSubSlicesQuery<String, String,String, String> q = createRangeSubSlicesQuery(ko, se, se, se, se);
    q.setColumnFamily(cf);
    q.setKeys("testRangeSubSlicesQuery2", "testRangeSubSlicesQuery3");
    // try with column name first
    q.setSuperColumn("testRangeSubSlicesQuery1");
    q.setColumnNames("c021", "c111");
    Result<OrderedRows<String, String, String>> r = q.execute();
    assertNotNull(r);
    OrderedRows<String, String, String> rows = r.get();
    assertNotNull(rows);
    assertEquals(2, rows.getCount());
    Row<String, String, String> row = rows.getList().get(0);
    assertNotNull(row);
    assertEquals("testRangeSubSlicesQuery2", row.getKey());
    ColumnSlice<String, String> slice = row.getColumnSlice();
    assertNotNull(slice);
    // Test slice.getColumnByName
    assertEquals("v021", slice.getColumnByName("c021").getValue());
    assertEquals("v121", slice.getColumnByName("c111").getValue());
    assertNull(slice.getColumnByName("c033"));

    // Delete values
    deleteColumns(cleanup);
  }

  @Test
  public void testCountQuery() {
    String cf = "Standard1";

    TestCleanupDescriptor cleanup = insertColumns(cf, 1, "testCountQuery", 10,
        "testCountQueryColumn");
    CountQuery<String, String> cq = createCountQuery(ko, se, se);
    cq.setColumnFamily(cf).setKey("testCountQuery0");
    cq.setRange("testCountQueryColumn", "testCountQueryColumn999", 100);
    Result<Integer> r = cq.execute();
    assertNotNull(r);
    assertEquals(Integer.valueOf(10), r.get());

    // Delete values
    deleteColumns(cleanup);

    // Try a non existing row, make sure it gets 0 (not exceptions)
    cq = createCountQuery(ko, se, se);
    cq.setColumnFamily(cf).setKey("testCountQuery_nonexisting");
    cq.setRange("testCountQueryColumn", "testCountQueryColumn999", 100);
    r = cq.execute();
    assertNotNull(r);
    assertEquals(Integer.valueOf(0), r.get());
}


  @Test
  public void testSuperCountQuery() {
    String cf = "Super1";

    TestCleanupDescriptor cleanup = insertSuperColumns(cf, 1, "testSuperCountQuery", 11,
        "testSuperCountQueryColumn");
    SuperCountQuery<String, String> cq = createSuperCountQuery(ko, se, se);
    cq.setColumnFamily(cf).setKey("testSuperCountQuery0");
    cq.setRange("testSuperCountQueryColumn", "testSuperCountQueryColumn999", 100);
    Result<Integer> r = cq.execute();
    assertNotNull(r);
    assertEquals(Integer.valueOf(11), r.get());

    // Delete values
    deleteColumns(cleanup);
  }

  @Test
  public void testSubCountQuery() {
    String cf = "Super1";

    TestCleanupDescriptor cleanup = insertSuperColumns(cf, 1, "testSubCountQuery", 1,
        "testSubCountQueryColumn");
    SubCountQuery<String, String, String> cq = createSubCountQuery(ko, se, se, se);
    cq.setRange("c0", "c3", 100);
    Result<Integer> r = cq.setColumnFamily(cf).setKey("testSubCountQuery0").
        setSuperColumn("testSubCountQueryColumn0").execute();
    assertNotNull(r);
    assertEquals(Integer.valueOf(2), r.get());

    // Delete values
    deleteColumns(cleanup);
  }

  private void deleteColumns(TestCleanupDescriptor cleanup) {
    Mutator<String> m = createMutator(ko, se);
    for (int i = 0; i < cleanup.rowCount; ++i) {
      for (int j = 0; j < cleanup.columnCount; ++j) {
        m.addDeletion(cleanup.rowPrefix + i, cleanup.cf, cleanup.columnsPrefix + j, se);
      }
    }
    m.execute();
  }

  private TestCleanupDescriptor insertSuperColumns(String cf, int rowCount, String rowPrefix,
      int scCount, String scPrefix) {
    Mutator<String> m = createMutator(ko, se);
    for (int i = 0; i < rowCount; ++i) {
      for (int j = 0; j < scCount; ++j) {
        @SuppressWarnings("unchecked")
        HSuperColumn<String, String, String> sc = createSuperColumn(
            scPrefix + j,
            Arrays.asList(createColumn("c0" + i + j, "v0" + i + j, se, se),
                createColumn("c1" + 1 + j, "v1" + i + j, se, se)), se, se, se);
        m.addInsertion(rowPrefix + i, cf, sc);
      }
    }
    m.execute();
    return new TestCleanupDescriptor(cf, rowCount, rowPrefix, scCount, scPrefix);
  }

  private TestCleanupDescriptor insertColumns(String cf, int rowCount, String rowPrefix,
      int columnCount, String columnPrefix) {
    Mutator<String> m = createMutator(ko, se);
    for (int i = 0; i < rowCount; ++i) {
      for (int j = 0; j < columnCount; ++j) {
        m.addInsertion(rowPrefix + i, cf, createColumn(columnPrefix + j, "value" + i + j, se, se));
      }
    }
    MutationResult mr = m.execute();
    assertTrue("Time should be > 0", mr.getExecutionTimeMicro() > 0);
    log.debug("insert execution time: {}", mr.getExecutionTimeMicro());
    return new TestCleanupDescriptor(cf, rowCount, rowPrefix, columnCount, columnPrefix);
  }

  /**
   * A class describing what kind of cleanup is required at the end of the test. Just some
   * bookeeping, that's all.
   *
   * @author Ran Tavory
   *
   */
  private static class TestCleanupDescriptor {
    public final String cf;
    public final int rowCount;
    public final String rowPrefix;
    public final int columnCount;
    public final String columnsPrefix;

    public TestCleanupDescriptor(String cf, int rowCount, String rowPrefix, int scCount,
        String scPrefix) {
      this.cf = cf;
      this.rowCount = rowCount;
      this.rowPrefix = rowPrefix;
      this.columnCount = scCount;
      this.columnsPrefix = scPrefix;
    }
  }
}<|MERGE_RESOLUTION|>--- conflicted
+++ resolved
@@ -504,11 +504,7 @@
     // get value
     RangeSlicesQuery<String, String, String> q = createRangeSlicesQuery(ko, se, se, se);
     q.setColumnFamily(cf);
-<<<<<<< HEAD
     q.setKeys("testRangeSlicesQuery1", "testRangeSlicesQuery3");
-=======
-    q.setKeys("testRangeSlicesQuery2", "testRangeSlicesQuery3");
->>>>>>> a154c078
     // try with column name first
     q.setColumnNames("testRangeSlicesQueryColumn1", "testRangeSlicesQueryColumn2");
     Result<OrderedRows<String, String, String>> r = q.execute();
