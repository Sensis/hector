package me.prettyprint.cassandra.model;

import java.util.ArrayList;
import java.util.List;

import junit.framework.Assert;
import me.prettyprint.cassandra.serializers.LongSerializer;
import me.prettyprint.cassandra.serializers.StringSerializer;
import me.prettyprint.hector.api.beans.ColumnSlice;

import org.apache.cassandra.thrift.Column;
import org.junit.Test;


/**
 *
 * @author Ran Tavory
 *
 */
public class ColumnSliceTest {


  @Test
  public void testConstruction() {
    StringSerializer se = StringSerializer.get();
    LongSerializer le = LongSerializer.get();
    List<Column> tColumns = new ArrayList<Column>();
    ColumnSlice<String, Long> slice = new ColumnSliceImpl<String, Long>(tColumns, se, le);
    Assert.assertTrue(slice.getColumns().isEmpty());

<<<<<<< HEAD
    tColumns.add(new Column(new byte[]{}, new byte[]{}, new Clock(0)));
    slice = new ColumnSliceImpl<String, Long>(tColumns, se, le);
    Assert.assertEquals(1, slice.getColumns().size());

    tColumns = new ArrayList<Column>();
    tColumns.add(new Column(se.toBytes("1"), le.toBytes(1L), new Clock(0)));
    slice = new ColumnSliceImpl<String, Long>(tColumns, se, le);
=======
    tColumns.add(new Column(new byte[]{}, new byte[]{}, 0L));
    slice = new ColumnSlice<String, Long>(tColumns, se, le);
    Assert.assertEquals(1, slice.getColumns().size());

    tColumns = new ArrayList<Column>();
    tColumns.add(new Column(se.toBytes("1"), le.toBytes(1L), 0L));
    slice = new ColumnSlice<String, Long>(tColumns, se, le);
>>>>>>> 8a92443e
    Assert.assertEquals((Long) 1L, slice.getColumnByName("1").getValue());
  }
}<|MERGE_RESOLUTION|>--- conflicted
+++ resolved
@@ -28,23 +28,13 @@
     ColumnSlice<String, Long> slice = new ColumnSliceImpl<String, Long>(tColumns, se, le);
     Assert.assertTrue(slice.getColumns().isEmpty());
 
-<<<<<<< HEAD
-    tColumns.add(new Column(new byte[]{}, new byte[]{}, new Clock(0)));
+    tColumns.add(new Column(new byte[]{}, new byte[]{}, 0L));
     slice = new ColumnSliceImpl<String, Long>(tColumns, se, le);
     Assert.assertEquals(1, slice.getColumns().size());
 
     tColumns = new ArrayList<Column>();
-    tColumns.add(new Column(se.toBytes("1"), le.toBytes(1L), new Clock(0)));
+    tColumns.add(new Column(se.toBytes("1"), le.toBytes(1L), 0L));
     slice = new ColumnSliceImpl<String, Long>(tColumns, se, le);
-=======
-    tColumns.add(new Column(new byte[]{}, new byte[]{}, 0L));
-    slice = new ColumnSlice<String, Long>(tColumns, se, le);
-    Assert.assertEquals(1, slice.getColumns().size());
-
-    tColumns = new ArrayList<Column>();
-    tColumns.add(new Column(se.toBytes("1"), le.toBytes(1L), 0L));
-    slice = new ColumnSlice<String, Long>(tColumns, se, le);
->>>>>>> 8a92443e
     Assert.assertEquals((Long) 1L, slice.getColumnByName("1").getValue());
   }
 }