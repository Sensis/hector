--- conflicted
+++ resolved
@@ -8,13 +8,8 @@
 import java.util.List;
 
 import me.prettyprint.cassandra.BaseEmbededServerSetupTest;
-<<<<<<< HEAD
-import me.prettyprint.cassandra.model.HectorException;
-import me.prettyprint.cassandra.model.NotFoundException;
-import me.prettyprint.cassandra.model.PoolExhaustedException;
-=======
->>>>>>> 2f881081
 import me.prettyprint.cassandra.service.CassandraClient.FailoverPolicy;
+import me.prettyprint.hector.api.exceptions.HNotFoundException;
 import me.prettyprint.hector.api.exceptions.HectorException;
 import me.prettyprint.hector.api.exceptions.PoolExhaustedException;
 
@@ -51,7 +46,7 @@
     try {
       client.getKeyspace("KeyspaceDoesntExist");
       fail("Should have thrown an exception IllegalArgumentException");
-    } catch (NotFoundException e) {
+    } catch (HNotFoundException e) {
       // good
     }
   }
