--- conflicted
+++ resolved
@@ -36,31 +36,9 @@
 
 public class FailoverOperatorTest {
 
-<<<<<<< HEAD
-  private CassandraClient h1client = mock(CassandraClient.class);
-  private CassandraClient h2client = mock(CassandraClient.class);
-  private CassandraClient h3client = mock(CassandraClient.class);
-  private Cassandra.Client h1cassandra = mock(Cassandra.Client.class);
-  private Cassandra.Client h2cassandra = mock(Cassandra.Client.class);
-  private Cassandra.Client h3cassandra = mock(Cassandra.Client.class);
-  
-  private List<CassandraHost> hosts = Arrays.asList(new CassandraHost[]{
-      new CassandraHost("h1:111"), 
-      new CassandraHost("h2:111"),
-      new CassandraHost("h3:111")});
-  private Map<Cassandra.Client,CassandraHost> clientHosts = new HashMap<Cassandra.Client,CassandraHost>();
-  private KsDef keyspaceDesc = new KsDef();
-  private CfDef keyspace1Desc = new CfDef();
-  
-  
-  private String keyspaceName = "Keyspace1";
-  private ConsistencyLevel consistencyLevel = ConsistencyLevel.ONE;
-  private ColumnPath cp = new ColumnPath("Standard1");
-  private CassandraClientPool clientPools = mock(CassandraClientPool.class);
-  private CassandraClientMonitor monitor = mock(CassandraClientMonitor.class);
-
-  
-=======
+  private final KsDef keyspaceDesc = new KsDef();
+  private final CfDef keyspace1Desc = new CfDef();
+
   private final CassandraClient h1client = mock(CassandraClient.class);
   private final CassandraClient h2client = mock(CassandraClient.class);
   private final CassandraClient h3client = mock(CassandraClient.class);
@@ -72,11 +50,8 @@
   private final Cassandra.Client h3cassandra = mock(Cassandra.Client.class);
 
   private final List<CassandraHost> hosts = Arrays.asList(new CassandraHost[]{
-      h1host, h2host, h3host,});
+      h1host, h2host, h3host});
   private final Map<Cassandra.Client,CassandraHost> clientHosts = new HashMap<Cassandra.Client,CassandraHost>();
-  private final Map<String, Map<String, String>> keyspaceDesc = new HashMap<String, Map<String, String>>();
-  private final Map<String, String> keyspace1Desc = new HashMap<String, String>();
-
 
   private final String keyspaceName = "Keyspace1";
   private final ConsistencyLevel consistencyLevel = ConsistencyLevel.ONE;
@@ -84,38 +59,22 @@
   private final CassandraClientPool clientPools = mock(CassandraClientPool.class);
   private final CassandraClientMonitor monitor = mock(CassandraClientMonitor.class);
 
-
->>>>>>> d9e66bb3
   @Before
   public void setup() {
     clientHosts.put(h1cassandra, hosts.get(0));
     clientHosts.put(h2cassandra, hosts.get(1));
     clientHosts.put(h3cassandra, hosts.get(2));
 
-<<<<<<< HEAD
-    
     keyspace1Desc.setKeyspace(keyspaceName);
     keyspace1Desc.setName("Standard1");
     keyspace1Desc.setColumn_type(Keyspace.CF_TYPE_STANDARD);
     keyspaceDesc.addToCf_defs(keyspace1Desc);
-    
-    
+
+
     cp.setColumn(bytes("testFailover"));
-    
-  }
-  
-  @Test
-  public void testFailover() throws HectorException,
-  org.apache.cassandra.thrift.InvalidRequestException, UnavailableException,
-  org.apache.cassandra.thrift.TimedOutException, TException {
-    
-=======
-    keyspace1Desc.put(Keyspace.CF_TYPE, Keyspace.CF_TYPE_STANDARD);
-    keyspaceDesc.put("Standard1", keyspace1Desc);
 
     cp.setColumn(bytes("testFailover"));
 
->>>>>>> d9e66bb3
     when(h1client.getCassandra()).thenReturn(h1cassandra);
     when(h1client.getCassandraHost()).thenReturn(clientHosts.get(h1cassandra));
     when(h2client.getCassandra()).thenReturn(h2cassandra);
@@ -129,8 +88,9 @@
     when(clientPools.borrowClient(hosts.get(0))).thenReturn(h1client);
     when(clientPools.borrowClient(hosts.get(1))).thenReturn(h2client);
     when(clientPools.borrowClient(hosts.get(2))).thenReturn(h3client);
-    
+
     when(clientPools.getKnownHosts()).thenReturn(new HashSet<CassandraHost>(clientHosts.values()));
+
   }
 
   @Test
@@ -166,7 +126,7 @@
     Cassandra.Client cc = ks.getClient().getCassandra();
     verify(cc).insert((byte[]) anyObject(),
         (ColumnParent) anyObject(), (Column) anyObject(), Matchers.<ConsistencyLevel>any());
-    
+
     verify(clientPools).borrowClient(clientHosts.get(cc));
 
     // make both h1 and h2 fail
@@ -187,7 +147,7 @@
     failoverPolicy = FailoverPolicy.ON_FAIL_TRY_ALL_AVAILABLE;
     ks = new KeyspaceImpl(h1client, keyspaceName, keyspaceDesc, consistencyLevel, failoverPolicy,
         clientPools, monitor);
-    
+
     ks.insert("key", cp, bytes("value"));
     cc = ks.getClient().getCassandra();
     verify(cc).insert((byte[]) anyObject(),
@@ -208,7 +168,7 @@
       // ok
     }
   }
-  
+
   /**
    * Test case for bug http://github.com/rantav/hector/issues/closed#issue/8
    * @throws IllegalStateException
@@ -217,26 +177,6 @@
    */
   @Test
   public void testFailoverBug8() throws IllegalStateException, PoolExhaustedException, Exception {
-<<<<<<< HEAD
-    when(h1client.getCassandra()).thenReturn(h1cassandra);
-    when(h1client.getCassandraHost()).thenReturn(clientHosts.get(h1cassandra));
-    when(h2client.getCassandra()).thenReturn(h2cassandra);    
-    when(h2client.getCassandraHost()).thenReturn(clientHosts.get(h2cassandra));
-    when(h3client.getCassandra()).thenReturn(h3cassandra);    
-    when(h3client.getCassandraHost()).thenReturn(clientHosts.get(h3cassandra));
-    
-    when(clientPools.getKnownHosts()).thenReturn(new HashSet<CassandraHost>(clientHosts.values()));
-     
-    when(h1client.getClockResolution()).thenReturn(ClockResolution.MICROSECONDS);
-    when(h2client.getClockResolution()).thenReturn(ClockResolution.MICROSECONDS);
-    when(h3client.getClockResolution()).thenReturn(ClockResolution.MICROSECONDS);
-    
-    when(clientPools.borrowClient(hosts.get(0))).thenReturn(h1client);
-    when(clientPools.borrowClient(hosts.get(1))).thenReturn(h2client);
-    when(clientPools.borrowClient(hosts.get(2))).thenReturn(h3client);
-=======
-
->>>>>>> d9e66bb3
     FailoverPolicy failoverPolicy = FailoverPolicy.ON_FAIL_TRY_ALL_AVAILABLE;
     Keyspace ks = new KeyspaceImpl(h1client, keyspaceName, keyspaceDesc, consistencyLevel,
         failoverPolicy, clientPools, monitor);
@@ -258,33 +198,13 @@
     // Now run another insert on the same keyspace to make sure it can handle next writes.
     ks.insert("key2", cp, bytes("value2"));
   }
-  
+
   /**
    * A test case for bug 14 http://github.com/rantav/hector/issues#issue/14
    * A host goes down and can't even reconnect to it, so failover fails to skip to the next host.
    */
   @Test
   public void testFailoverBug14() throws IllegalStateException, PoolExhaustedException, Exception {
-<<<<<<< HEAD
-
-    when(h1client.getCassandra()).thenReturn(h1cassandra);
-    when(h1client.getCassandraHost()).thenReturn(clientHosts.get(h1cassandra));
-    when(h2client.getCassandra()).thenReturn(h2cassandra);    
-    when(h2client.getCassandraHost()).thenReturn(clientHosts.get(h2cassandra));
-    when(h3client.getCassandra()).thenReturn(h3cassandra);    
-    when(h3client.getCassandraHost()).thenReturn(clientHosts.get(h3cassandra));
-    
-    when(h1client.getClockResolution()).thenReturn(ClockResolution.MICROSECONDS);
-    when(h2client.getClockResolution()).thenReturn(ClockResolution.MICROSECONDS);
-    when(h3client.getClockResolution()).thenReturn(ClockResolution.MICROSECONDS);
-    when(clientPools.borrowClient(hosts.get(0))).thenReturn(h1client);
-    when(clientPools.borrowClient(hosts.get(1))).thenReturn(h2client);
-    when(clientPools.borrowClient(hosts.get(2))).thenReturn(h3client);
-
-    when(clientPools.getKnownHosts()).thenReturn(new HashSet<CassandraHost>(clientHosts.values()));
-    
-=======
->>>>>>> d9e66bb3
     FailoverPolicy failoverPolicy = FailoverPolicy.ON_FAIL_TRY_ALL_AVAILABLE;
     Keyspace ks = new KeyspaceImpl(h1client, keyspaceName, keyspaceDesc, consistencyLevel,
         failoverPolicy, clientPools, monitor);
@@ -321,8 +241,8 @@
         failoverPolicy, clientPools, monitor);
 
     // fail the call, use a transport exception
-    doThrow(new TTransportException()).when(h1cassandra).insert(anyString(), anyString(),
-        (ColumnPath) anyObject(), (byte[]) anyObject(), anyLong(), Matchers.<ConsistencyLevel>any());
+    doThrow(new TTransportException()).when(h1cassandra).insert((byte[]) anyObject(),
+        (ColumnParent) anyObject(), (Column) anyObject(), Matchers.<ConsistencyLevel>any());
 
     // And also fail the call to borrowClient when trying to borrow from h3
     doThrow(new HectorException("test")).when(clientPools).borrowClient(h3host);
