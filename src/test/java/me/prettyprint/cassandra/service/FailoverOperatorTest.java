--- conflicted
+++ resolved
@@ -65,18 +65,13 @@
     clientHosts.put(h2cassandra, hosts.get(1));
     clientHosts.put(h3cassandra, hosts.get(2));
 
-<<<<<<< HEAD
     keyspace1Desc.setKeyspace(keyspaceName);
     keyspace1Desc.setName("Standard1");
-    keyspace1Desc.setColumn_type(Keyspace.CF_TYPE_STANDARD);
+    keyspace1Desc.setColumn_type(KeyspaceService.CF_TYPE_STANDARD);
     keyspaceDesc.addToCf_defs(keyspace1Desc);
 
 
     cp.setColumn(bytes("testFailover"));
-=======
-    keyspace1Desc.put(KeyspaceService.CF_TYPE, KeyspaceService.CF_TYPE_STANDARD);
-    keyspaceDesc.put("Standard1", keyspace1Desc);
->>>>>>> 6756e8ea
 
     cp.setColumn(bytes("testFailover"));
 
