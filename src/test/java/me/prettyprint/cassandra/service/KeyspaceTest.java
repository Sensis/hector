--- conflicted
+++ resolved
@@ -632,11 +632,7 @@
     ArrayList<Column> list = new ArrayList<Column>(100);
     for (int j = 0; j < 10; j++) {
       Column col = new Column(bytes("testMultigetSuperSlice_" + j),
-<<<<<<< HEAD
-          bytes("testMultigetSuperSlice_value_" + j), ((KeyspaceImpl) keyspace).createTimeStamp());
-=======
           bytes("testMultigetSuperSlice_value_" + j), keyspace.createTimestamp());
->>>>>>> 1068de25
       list.add(col);
     }
     ArrayList<SuperColumn> superlist = new ArrayList<SuperColumn>(1);
