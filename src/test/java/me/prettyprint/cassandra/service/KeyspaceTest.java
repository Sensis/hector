--- conflicted
+++ resolved
@@ -69,15 +69,10 @@
           NotFoundException, UnknownHostException {
     pools = mock(CassandraClientPool.class);
     monitor = mock(CassandraClientMonitor.class);
-<<<<<<< HEAD
-    client = new CassandraClientFactory(pools, new CassandraHost("localhost", 9170), monitor).create();
-    keyspace = client.getKeyspace("Keyspace1", 1, CassandraClient.DEFAULT_FAILOVER_POLICY);
-=======
     client = new CassandraClientFactory(pools,
         new CassandraHost("localhost", 9170), monitor).create();
     keyspace = client.getKeyspace("Keyspace1", ConsistencyLevel.ONE,
         CassandraClient.DEFAULT_FAILOVER_POLICY);
->>>>>>> 208dc99e
   }
 
   @Test
@@ -905,11 +900,7 @@
     // This simulates a host we can connect to, but cannot perform operations on. The host is semi-
     // down
     doThrow(new TTransportException()).when(h1cassandra).insert(anyString(), anyString(),
-<<<<<<< HEAD
-        (ColumnPath) anyObject(), (byte[]) anyObject(), anyLong(), anyInt());
-=======
         (ColumnPath) anyObject(), (byte[]) anyObject(), anyLong(), Matchers.<ConsistencyLevel>any());
->>>>>>> 208dc99e
 
     ks.insert("key", cp, bytes("value"));
 
@@ -941,13 +932,8 @@
     Map<String, String> keyspace1Desc = new HashMap<String, String>();
     keyspace1Desc.put(Keyspace.CF_TYPE, Keyspace.CF_TYPE_STANDARD);
     keyspaceDesc.put("Standard1", keyspace1Desc);
-<<<<<<< HEAD
-    int consistencyLevel = 1;
-    ColumnPath cp = new ColumnPath("Standard1", null, bytes("testFailover"));
-=======
     ConsistencyLevel consistencyLevel = ConsistencyLevel.ONE;
     ColumnPath cp = new ColumnPath("Standard1").setColumn(bytes("testFailover"));
->>>>>>> 208dc99e
     CassandraClientPool clientPools = mock(CassandraClientPool.class);
     CassandraClientMonitor monitor = mock(CassandraClientMonitor.class);
 
